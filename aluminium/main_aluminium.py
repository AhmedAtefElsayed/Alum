--- conflicted
+++ resolved
@@ -2,28 +2,19 @@
 
 # Library imports
 import multiprocessing as mp
+
 import numpy as np
 
+from aluminium.config_aluminium import (RUN_PARALLEL, SECTOR, SENSITIVITIES,
+                                        run_config)
+from aluminium.solver.implicit_forcing import apply_implicit_forcing
 # Shared imports
-from mppshared.config import (
-    LOG_LEVEL,
-)
-<<<<<<< HEAD
-from aluminium.config_aluminium import SECTOR, RUN_PARALLEL, SENSITIVITIES, run_config
-=======
-
-from aluminium.solver.implicit_forcing import apply_implicit_forcing
-
->>>>>>> 3da5cd59
+from mppshared.config import LOG_LEVEL
 from mppshared.models.simulate import simulate_pathway
 from mppshared.solver.debugging_outputs import create_debugging_outputs
-
-from mppshared.solver.output_processing import (
-    calculate_outputs,
-    save_consolidated_outputs,
-)
+from mppshared.solver.output_processing import (calculate_outputs,
+                                                save_consolidated_outputs)
 from mppshared.solver.ranking import make_rankings
-
 # Initialize logger
 from mppshared.utility.utils import get_logger
 
