--- conflicted
+++ resolved
@@ -141,9 +141,5 @@
 # Ignore all ranking files
 data/chemicals/bau/def/ranking
 
-<<<<<<< HEAD
-# Ignore all stack tracking files
-=======
 # Ignore stack tracker
->>>>>>> 184e0baa
 data/chemicals/bau/def/stack_tracker