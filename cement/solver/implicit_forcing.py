"""Apply implicit forcing (carbon cost, technology moratorium and other filters for technology switches)."""

# Library imports
import pandas as pd

# Shared code imports
from cement.config.config_cement import (
    EMISSION_SCOPES,
    GHGS,
    PATHWAYS_WITH_TECHNOLOGY_MORATORIUM,
    START_YEAR,
    TECHNOLOGY_MORATORIUM,
    TRANSITIONAL_PERIOD_YEARS,
)
from mppshared.config import LOG_LEVEL
from mppshared.import_data.intermediate_data import IntermediateDataImporter
from mppshared.solver.implicit_forcing import (
    add_technology_classification_to_switching_table,
    apply_technology_availability_constraint,
    apply_technology_moratorium,
    calculate_emission_reduction,
)

# Initialize logger
from mppshared.utility.log_utility import get_logger

logger = get_logger(__name__)
logger.setLevel(LOG_LEVEL)


def apply_implicit_forcing(
    pathway_name: str, sensitivity: str, sector: str, products: list
):
    """Apply the implicit forcing mechanisms to the input tables.

    Args:
        pathway_name: either of "bau", "fa", "lc", "cc"
        sensitivity: in ALL_SENSITIVITIES
        sector:
        products:

    Returns:
        pd.DataFrame: DataFrame ready for ranking the technology switches
    """
    logger.info("Applying implicit forcing")

    # Import input tables
    importer = IntermediateDataImporter(
        pathway_name=pathway_name,
        sensitivity=sensitivity,
        sector=sector,
        products=products,
    )

    df_technology_switches = importer.get_technology_transitions_and_cost()
    df_emissions = importer.get_emissions()
    df_technology_characteristics = importer.get_technology_characteristics()

    # Take out technology switches that downgrade technology classification and to immature technologies
    df_technology_switches = apply_technology_availability_constraint(
        df_technology_switches, df_technology_characteristics, start_year=START_YEAR
    )

    # Remove all switches from / to Dry kiln reference plant
    df_technology_switches = df_technology_switches.loc[
        df_technology_switches["technology_origin"] != "Dry kiln reference plant",
        :,
    ]
    df_technology_switches = df_technology_switches.loc[
        df_technology_switches["technology_destination"] != "Dry kiln reference plant",
        :,
    ]

    # Apply technology moratorium (year after which newbuild capacity must be transition or end-state technologies)
    if pathway_name in PATHWAYS_WITH_TECHNOLOGY_MORATORIUM:
        df_technology_switches = apply_technology_moratorium(
            df_technology_switches=df_technology_switches,
            df_technology_characteristics=df_technology_characteristics,
            moratorium_year=TECHNOLOGY_MORATORIUM,
            transitional_period_years=TRANSITIONAL_PERIOD_YEARS,
        )
    # Add technology classification
    else:
        df_technology_switches = add_technology_classification_to_switching_table(
            df_technology_switches, df_technology_characteristics
        )

    # Calculate emission deltas between origin and destination technology
    df_tech_to_rank = calculate_emission_reduction(
        df_technology_switches=df_technology_switches,
        df_emissions=df_emissions,
        emission_scopes=EMISSION_SCOPES,
        ghgs=GHGS,
    )

    # todo: For future Luis, Timon or any other developer, this line was added to filter the technologies and only
    # keep the ones with the right context for the first run of the code
    # Only get the rows with value value_high_low in column opex_context
    df_tech_to_rank = df_tech_to_rank[
        df_tech_to_rank["opex_context"] == "value_high_low"
    ]

    # todo dev: remove this workaround of excluding all usage techs
<<<<<<< HEAD
    df_tech_to_rank = df_tech_to_rank.loc[
        ~(
            df_tech_to_rank["technology_origin"].str.contains("usage")
            | df_tech_to_rank["technology_destination"].str.contains("usage")
        ),
        :,
    ]
    # todo dev

    # todo dev: discuss whether or not and if so, how to include renovations from and to same tech / rebuilds.
    df_tech_to_rank = df_tech_to_rank.loc[
        ~(
            (df_tech_to_rank["technology_origin"] == df_tech_to_rank["technology_destination"])
            & (df_tech_to_rank["switch_type"] == "brownfield_renovation")
        )
    ]
=======
    df_ranking = df_ranking.loc[
        ~(
            df_ranking["technology_origin"].str.contains("usage")
            | df_ranking["technology_destination"].str.contains("usage")
        ),
        :,
    ]
>>>>>>> d807ecb4
    # todo dev

    # Export technology switching table to be used for ranking
    importer.export_data(
        df=df_tech_to_rank,
        filename="technologies_to_rank.csv",
        export_dir="intermediate",
        index=False,
    )<|MERGE_RESOLUTION|>--- conflicted
+++ resolved
@@ -101,7 +101,6 @@
     ]
 
     # todo dev: remove this workaround of excluding all usage techs
-<<<<<<< HEAD
     df_tech_to_rank = df_tech_to_rank.loc[
         ~(
             df_tech_to_rank["technology_origin"].str.contains("usage")
@@ -118,15 +117,6 @@
             & (df_tech_to_rank["switch_type"] == "brownfield_renovation")
         )
     ]
-=======
-    df_ranking = df_ranking.loc[
-        ~(
-            df_ranking["technology_origin"].str.contains("usage")
-            | df_ranking["technology_destination"].str.contains("usage")
-        ),
-        :,
-    ]
->>>>>>> d807ecb4
     # todo dev
 
     # Export technology switching table to be used for ranking
