--- conflicted
+++ resolved
@@ -14,13 +14,8 @@
                                          GHGS, PRODUCTS, START_YEAR)
 from mppshared.config import LOG_LEVEL
 from mppshared.import_data.intermediate_data import IntermediateDataImporter
-<<<<<<< HEAD
 from mppshared.models.simulation_pathway import SimulationPathway
-from mppshared.solver.debugging_outputs import \
-    create_table_asset_transition_sequences
-=======
 from mppshared.solver.debugging_outputs import create_table_asset_transition_sequences
->>>>>>> d807ecb4
 from mppshared.utility.log_utility import get_logger
 
 logger = get_logger(__name__)
@@ -821,158 +816,6 @@
     return df
 
 
-<<<<<<< HEAD
-=======
-def calculate_outputs(pathway_name: str, sensitivity: str, sector: str, products: list):
-    importer = IntermediateDataImporter(
-        pathway_name=pathway_name,
-        sensitivity=sensitivity,
-        sector=sector,
-        products=PRODUCTS[sector],
-    )
-
-    # Write key assumptions to txt file
-
-    # Create summary table of asset transitions
-    logger.info("Creating table with asset transition sequences.")
-    df_transitions = create_table_asset_transition_sequences(importer)
-    importer.export_data(
-        df_transitions,
-        f"asset_transition_sequences_sensitivity_{sensitivity}.csv",
-        "final",
-    )
-
-    # Calculate weighted average of LCOX
-    df_cost = importer.get_technology_transitions_and_cost()
-    df_lcox = calculate_weighted_average_lcox(
-        df_cost=df_cost,
-        importer=importer,
-        sector=sector,
-        agg_vars=["product", "region", "technology"],
-    )
-    df_lcox_all_techs = calculate_weighted_average_lcox(
-        df_cost=df_cost,
-        importer=importer,
-        sector=sector,
-        agg_vars=["product", "region"],
-    )
-    df_lcox_all_regions_all_techs = calculate_weighted_average_lcox(
-        df_cost=df_cost,
-        importer=importer,
-        sector=sector,
-        agg_vars=["product"],
-    )
-
-    df_lcox_all_regions = calculate_weighted_average_lcox(
-        df_cost=df_cost,
-        importer=importer,
-        sector=sector,
-        agg_vars=["product", "technology"],
-    )
-
-    # Calculate annual investments
-    df_annual_investments = _calculate_annual_investments(
-        df_cost=df_cost,
-        importer=importer,
-        sector=sector,
-        agg_vars=["product", "region", "switch_type", "technology_destination"],
-    )
-    df_annual_investments_all_tech = _calculate_annual_investments(
-        df_cost=df_cost,
-        importer=importer,
-        sector=sector,
-        agg_vars=["product", "region", "switch_type"],
-    )
-    df_annual_investments_all_switch_types = _calculate_annual_investments(
-        df_cost=df_cost,
-        importer=importer,
-        sector=sector,
-        agg_vars=["product", "region", "technology_destination"],
-    )
-    df_annual_investments_all_tech_all_switch_types = _calculate_annual_investments(
-        df_cost=df_cost,
-        importer=importer,
-        sector=sector,
-        agg_vars=["product", "region"],
-    )
-
-    # Create output table for every year and concatenate
-    data = []
-    data_stacks = []
-
-    for year in range(START_YEAR, END_YEAR + 1):
-        logger.info(f"Processing year {year}")
-        yearly = create_table_all_data_year(year, importer)
-        yearly["year"] = year
-        data.append(yearly)
-        df_stack = importer.get_asset_stack(year)
-        df_stack["year"] = year
-        data_stacks.append(df_stack)
-
-    suffix = f"{sector}_{pathway_name}_{sensitivity}"
-    df_stacks = pd.concat(data_stacks)
-    importer.export_data(
-        df_stacks, f"plant_stack_transition_{suffix}.csv", "final", index=False
-    )
-    df = pd.concat(data)
-    df["sector"] = sector
-
-    # Pivot the dataframe to have the years as columns
-    df_pivot = df.pivot_table(
-        index=[
-            "sector",
-            "product",
-            "region",
-            "technology",
-            "parameter_group",
-            "parameter",
-            "unit",
-        ],
-        columns="year",
-        values="value",
-    )
-
-    df_pivot = pd.concat(
-        [
-            df_pivot,
-            df_annual_investments,
-            df_annual_investments_all_tech,
-            df_annual_investments_all_tech_all_switch_types,
-            df_annual_investments_all_switch_types,
-            df_lcox,
-            df_lcox_all_techs,
-            df_lcox_all_regions,
-            df_lcox_all_regions_all_techs,
-        ]
-    )
-    df_pivot.reset_index(inplace=True)
-    df_pivot.fillna(0, inplace=True)
-
-    importer.export_data(
-        df_pivot, f"simulation_outputs_{suffix}.csv", "final", index=False
-    )
-    # df_pivot.to_csv(
-    #     f"{OUTPUT_WRITE_PATH[sector]}/simulation_outputs_{suffix}.csv", index=False
-    # )
-
-    columns = [
-        "sector",
-        "product",
-        "region",
-        "technology",
-        "year",
-        "parameter_group",
-        "parameter",
-        "unit",
-        "value",
-    ]
-    importer.export_data(
-        df[columns], f"interface_outputs_{suffix}.csv", "final", index=False
-    )
-    logger.info("All data for all years processed.")
-
-
->>>>>>> d807ecb4
 def save_consolidated_outputs(sector: str):
     data = []
     runs = []
