""" Process outputs to standardised output table."""

import numpy as np
import pandas as pd
import plotly.express as px
from plotly.offline import plot

from cement.config.config_cement import (
    EMISSION_SCOPES_RANKING,
    END_YEAR,
    GHGS,
    PRODUCTS,
    START_YEAR,
)
from cement.config.plot_config_cement import TECHNOLOGY_LAYOUT
from mppshared.config import LOG_LEVEL
from mppshared.import_data.intermediate_data import IntermediateDataImporter
<<<<<<< HEAD
from mppshared.solver.debugging_outputs import \
    create_table_asset_transition_sequences
=======
from mppshared.models.simulation_pathway import SimulationPathway
from mppshared.solver.debugging_outputs import create_table_asset_transition_sequences
>>>>>>> df5e31c2
from mppshared.utility.log_utility import get_logger

logger = get_logger(__name__)
logger.setLevel(LOG_LEVEL)


def calculate_outputs(pathway_name: str, sensitivity: str, sector: str, products: list):
    importer = IntermediateDataImporter(
        pathway_name=pathway_name,
        sensitivity=sensitivity,
        sector=sector,
        products=PRODUCTS,
    )

    # export technology roadmap
    df_tech_roadmap = _create_tech_roadmaps_by_region(
        importer=importer, start_year=START_YEAR, end_year=END_YEAR
    )
    _export_and_plot_tech_roadmaps_by_region(
        importer=importer, df_roadmap=df_tech_roadmap, unit="Mt Clk", technology_layout=TECHNOLOGY_LAYOUT
    )

    # Create summary table of asset transitions
    """logger.info("Creating table with asset transition sequences.")
    df_transitions = create_table_asset_transition_sequences(importer=importer, start_year=START_YEAR, end_year=END_YEAR)
    importer.export_data(
        df=df_transitions,
        filename=f"asset_transition_sequences_sensitivity_{sensitivity}.csv",
        export_dir="final",
        index=True,
    )"""

    """# Calculate weighted average of LCOX
    df_cost = importer.get_technology_transitions_and_cost()
    df_lcox = calculate_weighted_average_lcox(
        df_cost=df_cost,
        importer=importer,
        sector=sector,
        agg_vars=["product", "region", "technology"],
    )
    df_lcox_all_techs = calculate_weighted_average_lcox(
        df_cost=df_cost,
        importer=importer,
        sector=sector,
        agg_vars=["product", "region"],
    )
    df_lcox_all_regions_all_techs = calculate_weighted_average_lcox(
        df_cost=df_cost,
        importer=importer,
        sector=sector,
        agg_vars=["product"],
    )

    df_lcox_all_regions = calculate_weighted_average_lcox(
        df_cost=df_cost,
        importer=importer,
        sector=sector,
        agg_vars=["product", "technology"],
    )

    # Calculate annual investments
    df_annual_investments = _calculate_annual_investments(
        df_cost=df_cost,
        importer=importer,
        sector=sector,
        agg_vars=["product", "region", "switch_type", "technology_destination"],
    )
    df_annual_investments_all_tech = _calculate_annual_investments(
        df_cost=df_cost,
        importer=importer,
        sector=sector,
        agg_vars=["product", "region", "switch_type"],
    )
    df_annual_investments_all_switch_types = _calculate_annual_investments(
        df_cost=df_cost,
        importer=importer,
        sector=sector,
        agg_vars=["product", "region", "technology_destination"],
    )
    df_annual_investments_all_tech_all_switch_types = _calculate_annual_investments(
        df_cost=df_cost,
        importer=importer,
        sector=sector,
        agg_vars=["product", "region"],
    )

    # Create output table for every year and concatenate
    data = []
    data_stacks = []

    for year in range(START_YEAR, END_YEAR + 1):
        logger.info(f"Processing year {year}")
        yearly = create_table_all_data_year(year, importer)
        yearly["year"] = year
        data.append(yearly)
        df_stack = importer.get_asset_stack(year)
        df_stack["year"] = year
        data_stacks.append(df_stack)

    suffix = f"{sector}_{pathway_name}_{sensitivity}"
    df_stacks = pd.concat(data_stacks)
    importer.export_data(
        df_stacks, f"plant_stack_transition_{suffix}.csv", "final", index=False
    )
    df = pd.concat(data)
    df["sector"] = sector

    # Pivot the dataframe to have the years as columns
    df_pivot = df.pivot_table(
        index=[
            "sector",
            "product",
            "region",
            "technology",
            "parameter_group",
            "parameter",
            "unit",
        ],
        columns="year",
        values="value",
    )

    df_pivot = pd.concat(
        [
            df_pivot,
            df_annual_investments,
            df_annual_investments_all_tech,
            df_annual_investments_all_tech_all_switch_types,
            df_annual_investments_all_switch_types,
            df_lcox,
            df_lcox_all_techs,
            df_lcox_all_regions,
            df_lcox_all_regions_all_techs,
        ]
    )
    df_pivot.reset_index(inplace=True)
    df_pivot.fillna(0, inplace=True)

    importer.export_data(
        df_pivot, f"simulation_outputs_{suffix}.csv", "final", index=False
    )
    # df_pivot.to_csv(
    #     f"{OUTPUT_WRITE_PATH[sector]}/simulation_outputs_{suffix}.csv", index=False
    # )

    columns = [
        "sector",
        "product",
        "region",
        "technology",
        "year",
        "parameter_group",
        "parameter",
        "unit",
        "value",
    ]
    importer.export_data(
        df[columns], f"interface_outputs_{suffix}.csv", "final", index=False
    )"""
    logger.info("All data for all years processed.")


def _create_tech_roadmaps_by_region(
    importer: IntermediateDataImporter, start_year: int, end_year: int
) -> pd.DataFrame:
    # Annual production volume in Mt production_output by technology and region

    # region
    df_list = []
    for year in np.arange(start_year, end_year + 1):
        # Group by technology and sum annual production volume
        df_stack = importer.get_asset_stack(year=year)
        df_stack = df_stack[["region", "technology", "annual_production_volume"]]
        df_stack = df_stack.groupby(["region", "technology"]).sum().reset_index()
        df_stack["year"] = year
        df_stack = df_stack.set_index(["year", "region", "technology"]).sort_index()
        # add to df_list
        df_list.append(df_stack)
    df_stack = pd.concat(df_list)

    # global
    df_stack_global = df_stack.groupby(["year", "technology"]).sum()
    df_stack_global["region"] = "Global"
    df_stack_global = df_stack_global.reset_index().set_index(
        ["year", "region", "technology"]
    )

    df_stack = pd.concat([df_stack, df_stack_global]).sort_index()

    return df_stack


def _export_and_plot_tech_roadmaps_by_region(
    importer: IntermediateDataImporter,
    df_roadmap: pd.DataFrame,
    unit: str,
    technology_layout: dict,
):

    regions = df_roadmap.reset_index()["region"].unique()

    for region in regions:
        df_roadmap_region = df_roadmap.xs(key=region, level="region")

        importer.export_data(
            df=df_roadmap_region,
            filename=f"technology_roadmap_{region}.csv",
            export_dir="final",
            index=True,
        )

        fig = px.area(
            data_frame=df_roadmap_region.reset_index(),
            x="year",
            y="annual_production_volume",
            color="technology",
            labels={
                "year": "Year",
                "annual_production_volume": f"Annual production volume in {unit}",
            },
            title=f"{region}: Technology roadmap",
            category_orders={"technology": list(technology_layout)},
            color_discrete_map=technology_layout,
        )

        fig.for_each_trace(lambda trace: trace.update(fillcolor=trace.line.color))

        plot(
            figure_or_data=fig,
            filename=f"{importer.final_path}/technology_roadmap_{region}.html",
            auto_open=False,
        )


def _calculate_number_of_assets(df_stack: pd.DataFrame) -> pd.DataFrame:
    """Calculate number of assets by product, region and technology for a given asset stack"""

    logger.info("-- Calculating number of assets")

    # Count number of assets
    df_stack["asset"] = 1
    df_stack = (
        df_stack.groupby(["product", "region", "technology"])
        .count()["asset"]
        .reset_index()
    )

    # Add parameter descriptions
    df_stack.rename(columns={"asset": "value"}, inplace=True)
    df_stack["parameter_group"] = "Production"
    df_stack["parameter"] = "Number of plants"
    df_stack["unit"] = "plant"

    return df_stack


def _calculate_production_volume(df_stack: pd.DataFrame) -> pd.DataFrame:
    """Calculate annual production volume by product, region and technology for a given asset stack"""

    logger.info("-- Calculating production volume")

    # Sum the annual production volume
    df_stack = (
        df_stack.groupby(["product", "region", "technology"])
        .sum()["annual_production_volume"]
        .reset_index()
    )

    # Add parameter descriptions
    df_stack.rename(columns={"annual_production_volume": "value"}, inplace=True)

    df_stack["parameter_group"] = "Production"
    df_stack["parameter"] = "Annual production volume"
    df_stack["unit"] = "Mt"

    return df_stack


def _calculate_emissions(
    df_stack: pd.DataFrame,
    df_emissions: pd.DataFrame,
    agg_vars=["product", "region", "technology"],
) -> pd.DataFrame:
    """Calculate emissions for all GHGs and scopes by production, region and technology"""

    logger.info("-- Calculating emissions")

    # Emissions are the emissions factor multiplied with the annual production volume
    df_stack = df_stack.merge(df_emissions, on=["product", "region", "technology"])
    scopes = [
        f"{ghg}_{scope}"
        for scope in ["scope1", "scope2", "scope3_upstream"]
        for ghg in ["co2e"]
    ]

    logger.debug(df_stack.columns)
    for scope in scopes:
        df_stack[scope] = df_stack[scope] * df_stack["annual_production_volume"]

    df_stack = (
        df_stack.groupby(agg_vars)[scopes + ["annual_production_volume"]]
        .sum()
        .reset_index()
    )

    df_stack = df_stack.melt(
        id_vars=agg_vars,
        value_vars=scopes,
        var_name="parameter",
        value_name="value",
    )

    # Add unit and parameter group
    map_unit = {
        f"{ghg}_{scope}": f"Mt {str.upper(ghg)}"
        for scope in ["scope1", "scope2", "scope3_upstream"]
        for ghg in ["co2e"]
    }
    map_rename = {
        f"{ghg}_{scope}": f"{str.upper(ghg)} {str.capitalize(scope).replace('_', ' ')}"
        for scope in EMISSION_SCOPES
        for ghg in GHGS
    }

    df_stack["parameter_group"] = "Emissions"
    df_stack["unit"] = df_stack["parameter"].apply(lambda x: map_unit[x])
    df_stack["parameter"] = df_stack["parameter"].replace(map_rename)
    if "technology" not in agg_vars:
        df_stack["technology"] = "All"

    return df_stack


def _calculate_emissions_co2e(
    df_stack: pd.DataFrame,
    df_emissions: pd.DataFrame,
    gwp="GWP-100",
    agg_vars=["product", "region", "technology"],
):
    """Calculate GHG emissions in CO2e according to specified GWP (GWP-20 or GWP-100)."""

    logger.info("-- Calculating emissions in CO2e")

    # Emissions are the emissions factor multiplied with the annual production volume
    df_stack = df_stack.merge(df_emissions, on=["product", "region", "technology"])
    scopes = [f"{ghg}_{scope}" for scope in EMISSION_SCOPES for ghg in GHGS]

    for scope in scopes:
        df_stack[scope] = df_stack[scope] * df_stack["annual_production_volume"]

    df_stack = (
        df_stack.groupby(agg_vars)[scopes + ["annual_production_volume"]]
        .sum()
        .reset_index()
    )

    for scope in EMISSION_SCOPES:
        df_stack[f"CO2e {str.capitalize(scope).replace('_', ' ')}"] = 0
        for ghg in GHGS:
            df_stack[f"CO2e {str.capitalize(scope).replace('_', ' ')}"] += (
                df_stack[f"{ghg}_{scope}"] * GWP[gwp][ghg]
            )

    df_stack = df_stack.melt(
        id_vars=agg_vars,
        value_vars=[
            f"CO2e {str.capitalize(scope).replace('_', ' ')}"
            for scope in EMISSION_SCOPES
        ],
        var_name="parameter",
        value_name="value",
    )

    df_stack["parameter_group"] = "Emissions"
    df_stack["unit"] = "Mt CO2e"
    if "technology" not in agg_vars:
        df_stack["technology"] = "All"

    return df_stack


def _calculate_co2_captured(
    df_stack: pd.DataFrame,
    df_emissions: pd.DataFrame,
    agg_vars=["product", "region", "technology"],
) -> pd.DataFrame:
    """Calculate captured CO2 by product, region and technology for a given asset stack"""

    logger.info("-- Calculating CO2 captured")

    # Captured CO2 by technology is calculated by multiplying with the annual production volume
    df_stack = df_stack.merge(df_emissions, on=["product", "region", "technology"])
    df_stack["co2_scope1_captured"] = (
        df_stack["co2_scope1_captured"] * df_stack["annual_production_volume"]
    )

    df_stack = df_stack.groupby(agg_vars)["co2_scope1_captured"].sum().reset_index()

    # Melt and add parameter descriptions
    df_stack = df_stack.melt(
        id_vars=agg_vars,
        value_vars="co2_scope1_captured",
        var_name="parameter",
        value_name="value",
    )
    df_stack["parameter_group"] = "Emissions"
    df_stack["parameter"] = "CO2 Scope1 captured"
    df_stack["unit"] = "Mt CO2"

    if "technology" not in agg_vars:
        df_stack["technology"] = "All"

    return df_stack


def _calculate_emissions_intensity(
    df_stack: pd.DataFrame,
    df_emissions: pd.DataFrame,
    agg_vars=["product", "region", "technology"],
) -> pd.DataFrame:
    """Calculate emissions intensity for a given stack (can also be aggregated by technology by omitting this variable in agg_vars)"""

    logger.info("-- Calculating emissions intensity")

    # Emission scopes
    scopes = [f"{ghg}_{scope}" for scope in EMISSION_SCOPES for ghg in GHGS]

    # If differentiated by technology, emissions intensity is identical to the emission factors calculated previously (even if zero production)
    if agg_vars == ["product", "region", "technology"]:
        for scope in scopes:
            df_stack = df_emissions.rename(
                {scope: f"emissions_intensity_{scope}" for scope in scopes}, axis=1
            ).copy()

    # Otherwise, Emissions are the emissions factor multiplied with the annual production volume
    else:
        df_stack = df_stack.merge(df_emissions, on=["product", "region", "technology"])
        for scope in scopes:
            df_stack[scope] = df_stack[scope] * df_stack["annual_production_volume"]

        df_stack = (
            df_stack.groupby(agg_vars)[scopes + ["annual_production_volume"]]
            .sum()
            .reset_index()
        )

        # Emissions intensity is the emissions divided by annual production volume
        for scope in scopes:
            df_stack[f"emissions_intensity_{scope}"] = (
                df_stack[scope] / df_stack["annual_production_volume"]
            )

    df_stack = df_stack.melt(
        id_vars=agg_vars,
        value_vars=[f"emissions_intensity_{scope}" for scope in scopes],
        var_name="parameter",
        value_name="value",
    )

    # Add unit and parameter group
    map_unit = {
        f"emissions_intensity_{ghg}_{scope}": f"t{str.upper(ghg)}/t"
        for scope in EMISSION_SCOPES
        for ghg in GHGS
    }
    map_rename = {
        f"emissions_intensity_{ghg}_{scope}": f"Emissions intensity {str.upper(ghg)} {str.capitalize(scope).replace('_', ' ')}"
        for scope in EMISSION_SCOPES
        for ghg in GHGS
    }

    df_stack["parameter_group"] = "Emissions intensity"
    df_stack["unit"] = df_stack["parameter"].apply(lambda x: map_unit[x])
    df_stack["parameter"] = df_stack["parameter"].replace(map_rename)
    if "technology" not in agg_vars:
        df_stack["technology"] = "All"

    return df_stack


def _calculate_resource_consumption(
    df_stack: pd.DataFrame,
    df_inputs_outputs: pd.DataFrame,
    resource: str,
    year: int,
    agg_vars=["product", "region", "technology"],
) -> pd.DataFrame:
    """Calculate the consumption of a given resource in a given year, optionally grouped by specific variables."""

    logger.info(f"-- Calculating consumption of {resource}")

    # Get inputs of that resource required for each technology in GJ/t
    df_variable = df_inputs_outputs.loc[
        (df_inputs_outputs["parameter"] == resource)
        & (df_inputs_outputs["year"] == year)
    ].copy()

    df_stack = df_stack.merge(df_variable, on=["product", "region", "technology"])

    # Calculate resource consumption in GJ by multiplying the input with the annual production volume of that technology
    df_stack["value"] = df_stack["value"] * df_stack["annual_production_volume"]
    df_stack = (
        df_stack.groupby(agg_vars + ["parameter_group", "parameter"])["value"].sum()
    ).reset_index()

    # Add unit
    unit_map = {
        "Energy": "GJ",
        "Raw material": "GJ",
        "H2 storage": "GJ",
        "Cost": "USD",
        "Capex": "USD",
        "Opex": "USD",
        "Lifetime": "Years",
        "CF": "%",
    }
    df_stack["unit"] = df_stack["parameter_group"].apply(lambda x: unit_map[x])

    if "technology" not in agg_vars:
        df_stack["technology"] = "All"

    return df_stack


def create_table_all_data_year(
    year: int, importer: IntermediateDataImporter
) -> pd.DataFrame:
    """Create DataFrame with all outputs for a given year."""

    # Calculate asset numbers and production volumes for the stack in that year
    df_stack = importer.get_asset_stack(year)
    df_total_assets = _calculate_number_of_assets(df_stack)
    df_production_capacity = _calculate_production_volume(df_stack)

    # Calculate emissions, CO2 captured and emissions intensity
    # df_emissions = importer.get_emissions()
    # df_emissions = df_emissions[df_emissions["year"] == year]
    # df_stack_emissions = _calculate_emissions(df_stack, df_emissions)
    # df_stack_emissions_co2e = _calculate_emissions_co2e(
    #     df_stack, df_emissions, gwp="GWP-20"
    # )
    # df_stack_emissions_co2e_all_tech = _calculate_emissions_co2e(
    #     df_stack, df_emissions, gwp="GWP-20", agg_vars=["product", "region"]
    # )
    # df_emissions_intensity = _calculate_emissions_intensity(df_stack, df_emissions)
    # df_emissions_intensity_all_tech = _calculate_emissions_intensity(
    #     df_stack, df_emissions, agg_vars=["product", "region"]
    # )
    # df_co2_captured = _calculate_co2_captured(df_stack, df_emissions)

    # Calculate feedstock and energy consumption
    # df_inputs_outputs = importer.get_inputs_outputs()
    # data_variables = []

    # for resource in df_inputs_outputs["parameter"].unique():
    #     df_stack_variable = _calculate_resource_consumption(
    #         df_stack,
    #         df_inputs_outputs,
    #         resource,
    #         year,
    #         agg_vars=["product", "region", "technology"],
    #     )
    #     df_stack_variable["parameter"] = resource
    #     data_variables.append(df_stack_variable)

    # df_inputs = pd.concat(data_variables)

    # Concatenate all the output tables
    df_all_data_year = pd.concat(
        [
            df_total_assets,
            df_production_capacity,
            # df_stack_emissions,
            # df_stack_emissions_co2e,
            # df_stack_emissions_co2e_all_tech,
            # df_emissions_intensity,
            # df_emissions_intensity_all_tech,
            # df_co2_captured,
            # df_inputs,
        ]
    )
    return df_all_data_year


def _calculate_annual_investments(
    df_cost: pd.DataFrame,
    importer: IntermediateDataImporter,
    sector: str,
    agg_vars=["product", "region", "switch_type", "technology_destination"],
) -> pd.DataFrame:
    """Calculate annual investments."""

    # Calculate invesment in newbuild, brownfield retrofit and brownfield rebuild technologies in every year
    switch_types = ["greenfield", "rebuild", "retrofit"]
    df_investment = pd.DataFrame()

    for year in np.arange(START_YEAR + 1, END_YEAR + 1):

        # Get current and previous stack
        drop_cols = ["annual_production_volume", "cuf", "asset_lifetime"]
        current_stack = (
            importer.get_asset_stack(year)
            .drop(columns=drop_cols)
            .rename(
                {
                    "technology": "technology_destination",
                    "annual_production_capacity": "annual_production_capacity_destination",
                },
                axis=1,
            )
        )
        previous_stack = (
            importer.get_asset_stack(year - 1)
            .drop(columns=drop_cols)
            .rename(
                {
                    "technology": "technology_origin",
                    "annual_production_capacity": "annual_production_capacity_origin",
                },
                axis=1,
            )
        )

        # Merge to compare retrofit, rebuild and greenfield status
        previous_stack = previous_stack.rename(
            {
                f"{switch_type}_status": f"previous_{switch_type}_status"
                for switch_type in switch_types
            },
            axis=1,
        )
        df = current_stack.merge(
            previous_stack.drop(columns=["product", "region"]), on="uuid", how="left"
        )

        # Identify newly built assets
        df.loc[
            (df["greenfield_status"] == True)
            & (df["previous_greenfield_status"].isna()),
            ["switch_type", "technology_origin"],
        ] = ["greenfield", "New-build"]

        # Identify retrofit assets
        df.loc[
            (df["retrofit_status"] == True) & (df["previous_retrofit_status"] == False),
            "switch_type",
        ] = "brownfield_renovation"

        # Identify rebuild assets
        df.loc[
            (df["rebuild_status"] == True) & (df["previous_rebuild_status"] == False),
            "switch_type",
        ] = "brownfield_newbuild"

        # Drop all assets that haven't undergone a transition
        df = df.loc[df["switch_type"].notna()]
        df["year"] = year

        # Add the corresponding switching CAPEX to every asset that has changed
        df = df.merge(
            df_cost,
            on=[
                "product",
                "region",
                "year",
                "technology_origin",
                "technology_destination",
                "switch_type",
            ],
            how="left",
        )

        # Calculate investment cost per changed asset by multiplying CAPEX (in USD/tpa) with production capacity (in Mtpa) and sum
        df["investment"] = (
            df["switch_capex"] * df["annual_production_capacity_destination"] * 1e6
        )
        df = df.groupby(agg_vars)[["investment"]].sum().reset_index(drop=False)

        df = df.melt(
            id_vars=agg_vars,
            value_vars="investment",
            var_name="parameter",
            value_name="value",
        )

        df["year"] = year

        df_investment = pd.concat([df_investment, df])

    for variable in ["product", "region", "switch_type", "technology_destination"]:
        if variable not in agg_vars:
            df_investment[variable] = "All"

    if "switch_type" in agg_vars:
        map_parameter_group = {
            "brownfield_renovation": "Brownfield renovation investment",
            "brownfield_newbuild": "Brownfield rebuild investment",
            "greenfield": "Greenfield investment",
        }
        df_investment["parameter"] = df_investment["switch_type"].apply(
            lambda x: map_parameter_group[x]
        )
    else:
        df_investment[
            "parameter"
        ] = "Greenfield, brownfield renovation and brownfield rebuild investment"

    df_investment["parameter_group"] = "Investment"
    df_investment["unit"] = "USD"
    df_investment["sector"] = sector

    df_investment = df_investment.rename(
        columns={"technology_destination": "technology"}
    )
    df_pivot = df_investment.pivot_table(
        index=[
            "sector",
            "product",
            "region",
            "technology",
            "parameter_group",
            "parameter",
            "unit",
        ],
        columns="year",
        values="value",
    ).fillna(0)

    return df_pivot


def calculate_weighted_average_lcox(
    df_cost: pd.DataFrame,
    importer: IntermediateDataImporter,
    sector: str,
    agg_vars=["product", "region", "technology"],
) -> pd.DataFrame:
    """Calculate weighted average of LCOX across the supply mix in a given year."""

    # If granularity on technology level, simply take LCOX from cost DataFrame
    if agg_vars == ["product", "region", "technology"]:
        df = df_cost.rename(
            {"lcox": "value", "technology_destination": "technology"}, axis=1
        ).copy()
        df = df.loc[df["technology_origin"] == "New-build"]

    else:
        df = pd.DataFrame()
        # In every year, get LCOX of the asset based on the year it was commissioned and average according to desired aggregation
        for year in np.arange(START_YEAR, END_YEAR + 1):
            df_stack = importer.get_asset_stack(year)
            df_stack = df_stack.rename(columns={"year_commissioned": "year"})

            # Assume that assets built before start of model time horizon have LCOX of start year
            df_stack.loc[df_stack["year"] < START_YEAR, "year"] = START_YEAR

            # Add LCOX to each asset
            df_cost = df_cost.loc[df_cost["technology_origin"] == "New-build"]
            df_cost = df_cost.rename(columns={"technology_destination": "technology"})
            df_stack = df_stack.merge(
                df_cost, on=["product", "region", "technology", "year"], how="left"
            )

            # Calculate weighted average according to desired aggregation
            df_stack = (
                df_stack.groupby(agg_vars).apply(
                    lambda x: np.average(
                        x["lcox"] + 1, weights=x["annual_production_volume"] + 1
                    )
                )
            ).reset_index(drop=False)

            df_stack = df_stack.melt(
                id_vars=agg_vars,
                value_vars="lcox",
                var_name="parameter",
                value_name="value",
            )
            df_stack["year"] = year

            df = pd.concat([df, df_stack])

    # Transform to output table format
    df["parameter_group"] = "Cost"
    df["parameter"] = "LCOX"
    df["unit"] = "USD/t"
    df["sector"] = sector

    for variable in [
        agg_var
        for agg_var in ["product", "region", "technology"]
        if agg_var not in agg_vars
    ]:
        df[variable] = "All"

    df = df.pivot_table(
        index=[
            "sector",
            "product",
            "region",
            "technology",
            "parameter_group",
            "parameter",
            "unit",
        ],
        columns="year",
        values="value",
    ).fillna(0)

    return df


def save_consolidated_outputs(sector: str):
    data = []
    runs = []
    for pathway, sensitivities in SENSITIVITIES.items():
        for sensitivity in sensitivities:
            runs.append((pathway, sensitivity))
    # for pathway, sensitivity in itertools.product(PATHWAYS, SENSITIVITIES):
    for pathway, sensitivity in runs:
        df_ = pd.read_csv(
            f"{SECTOR}/data/{pathway}/{sensitivity}/final/simulation_outputs_{SECTOR}_{pathway}_{sensitivity}.csv"
        )
        df_["pathway"] = pathway
        df_["sensitivity"] = sensitivity
        data.append(df_)
    df = pd.concat(data)
    columns = [
        "sector",
        "product",
        "pathway",
        "sensitivity",
        "region",
        "technology",
        "parameter_group",
        "parameter",
        "unit",
    ] + [str(i) for i in range(START_YEAR, END_YEAR + 1)]
    df = df[columns]
    df.to_csv(
        f"{OUTPUT_WRITE_PATH[sector]}/simulation_outputs_{SECTOR}_consolidated.csv",
        index=False,
    )
    df.to_csv(f"data/{sector}/simulation_outputs_{SECTOR}_consolidated.csv")<|MERGE_RESOLUTION|>--- conflicted
+++ resolved
@@ -15,13 +15,8 @@
 from cement.config.plot_config_cement import TECHNOLOGY_LAYOUT
 from mppshared.config import LOG_LEVEL
 from mppshared.import_data.intermediate_data import IntermediateDataImporter
-<<<<<<< HEAD
-from mppshared.solver.debugging_outputs import \
-    create_table_asset_transition_sequences
-=======
 from mppshared.models.simulation_pathway import SimulationPathway
 from mppshared.solver.debugging_outputs import create_table_asset_transition_sequences
->>>>>>> df5e31c2
 from mppshared.utility.log_utility import get_logger
 
 logger = get_logger(__name__)
@@ -41,7 +36,10 @@
         importer=importer, start_year=START_YEAR, end_year=END_YEAR
     )
     _export_and_plot_tech_roadmaps_by_region(
-        importer=importer, df_roadmap=df_tech_roadmap, unit="Mt Clk", technology_layout=TECHNOLOGY_LAYOUT
+        importer=importer,
+        df_roadmap=df_tech_roadmap,
+        unit="Mt Clk",
+        technology_layout=TECHNOLOGY_LAYOUT,
     )
 
     # Create summary table of asset transitions
