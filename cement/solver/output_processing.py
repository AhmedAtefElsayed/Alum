""" Process outputs to standardised output table."""

import numpy as np
import pandas as pd
import plotly.express as px
from plotly.offline import plot

from cement.config.config_cement import (
    EMISSION_SCOPES_RANKING,
    END_YEAR,
    GHGS,
    PRODUCTS,
    START_YEAR,
)
from cement.config.plot_config_cement import TECHNOLOGY_LAYOUT
from mppshared.config import LOG_LEVEL
from mppshared.import_data.intermediate_data import IntermediateDataImporter
from mppshared.models.simulation_pathway import SimulationPathway
from mppshared.solver.debugging_outputs import create_table_asset_transition_sequences
from mppshared.utility.log_utility import get_logger

logger = get_logger(__name__)
logger.setLevel(LOG_LEVEL)


def calculate_outputs(pathway_name: str, sensitivity: str, sector: str, products: list):
    importer = IntermediateDataImporter(
        pathway_name=pathway_name,
        sensitivity=sensitivity,
        sector=sector,
        products=PRODUCTS,
    )

    # export technology roadmap
    df_tech_roadmap = _create_tech_roadmaps_by_region(
        importer=importer, start_year=START_YEAR, end_year=END_YEAR
    )
    _export_and_plot_tech_roadmaps_by_region(
<<<<<<< HEAD
        importer=importer,
        df_roadmap=df_tech_roadmap,
        unit="Mt Clk",
        technology_layout=TECHNOLOGY_LAYOUT,
=======
        pathway_name=pathway_name, sensitivity=sensitivity, importer=importer, df_roadmap=df_tech_roadmap, unit="Mt Clk", technology_layout=TECHNOLOGY_LAYOUT
>>>>>>> 3053addc
    )

    # Create summary table of asset transitions
    """logger.info("Creating table with asset transition sequences.")
    df_transitions = create_table_asset_transition_sequences(importer=importer, start_year=START_YEAR, end_year=END_YEAR)
    importer.export_data(
        df=df_transitions,
        filename=f"asset_transition_sequences_sensitivity_{sensitivity}.csv",
        export_dir="final",
        index=True,
    )"""

    """# Calculate weighted average of LCOX
    df_cost = importer.get_technology_transitions_and_cost()
    df_lcox = calculate_weighted_average_lcox(
        df_cost=df_cost,
        importer=importer,
        sector=sector,
        agg_vars=["product", "region", "technology"],
    )
    df_lcox_all_techs = calculate_weighted_average_lcox(
        df_cost=df_cost,
        importer=importer,
        sector=sector,
        agg_vars=["product", "region"],
    )
    df_lcox_all_regions_all_techs = calculate_weighted_average_lcox(
        df_cost=df_cost,
        importer=importer,
        sector=sector,
        agg_vars=["product"],
    )

    df_lcox_all_regions = calculate_weighted_average_lcox(
        df_cost=df_cost,
        importer=importer,
        sector=sector,
        agg_vars=["product", "technology"],
    )

    # Calculate annual investments
    df_annual_investments = _calculate_annual_investments(
        df_cost=df_cost,
        importer=importer,
        sector=sector,
        agg_vars=["product", "region", "switch_type", "technology_destination"],
    )
    df_annual_investments_all_tech = _calculate_annual_investments(
        df_cost=df_cost,
        importer=importer,
        sector=sector,
        agg_vars=["product", "region", "switch_type"],
    )
    df_annual_investments_all_switch_types = _calculate_annual_investments(
        df_cost=df_cost,
        importer=importer,
        sector=sector,
        agg_vars=["product", "region", "technology_destination"],
    )
    df_annual_investments_all_tech_all_switch_types = _calculate_annual_investments(
        df_cost=df_cost,
        importer=importer,
        sector=sector,
        agg_vars=["product", "region"],
    )

    # Create output table for every year and concatenate
    data = []
    data_stacks = []

    for year in range(START_YEAR, END_YEAR + 1):
        logger.info(f"Processing year {year}")
        yearly = create_table_all_data_year(year, importer)
        yearly["year"] = year
        data.append(yearly)
        df_stack = importer.get_asset_stack(year)
        df_stack["year"] = year
        data_stacks.append(df_stack)

    suffix = f"{sector}_{pathway_name}_{sensitivity}"
    df_stacks = pd.concat(data_stacks)
    importer.export_data(
        df_stacks, f"plant_stack_transition_{suffix}.csv", "final", index=False
    )
    df = pd.concat(data)
    df["sector"] = sector

    # Pivot the dataframe to have the years as columns
    df_pivot = df.pivot_table(
        index=[
            "sector",
            "product",
            "region",
            "technology",
            "parameter_group",
            "parameter",
            "unit",
        ],
        columns="year",
        values="value",
    )

    df_pivot = pd.concat(
        [
            df_pivot,
            df_annual_investments,
            df_annual_investments_all_tech,
            df_annual_investments_all_tech_all_switch_types,
            df_annual_investments_all_switch_types,
            df_lcox,
            df_lcox_all_techs,
            df_lcox_all_regions,
            df_lcox_all_regions_all_techs,
        ]
    )
    df_pivot.reset_index(inplace=True)
    df_pivot.fillna(0, inplace=True)

    importer.export_data(
        df_pivot, f"simulation_outputs_{suffix}.csv", "final", index=False
    )
    # df_pivot.to_csv(
    #     f"{OUTPUT_WRITE_PATH[sector]}/simulation_outputs_{suffix}.csv", index=False
    # )

    columns = [
        "sector",
        "product",
        "region",
        "technology",
        "year",
        "parameter_group",
        "parameter",
        "unit",
        "value",
    ]
    importer.export_data(
        df[columns], f"interface_outputs_{suffix}.csv", "final", index=False
    )"""
    logger.info("All data for all years processed.")


def _create_tech_roadmaps_by_region(
    importer: IntermediateDataImporter, start_year: int, end_year: int
) -> pd.DataFrame:
    # Annual production volume in Mt production_output by technology and region

    # region
    df_list = []
    for year in np.arange(start_year, end_year + 1):
        # Group by technology and sum annual production volume
        df_stack = importer.get_asset_stack(year=year)
        df_stack = df_stack[["region", "technology", "annual_production_volume"]]
        df_stack = df_stack.groupby(["region", "technology"]).sum().reset_index()
        df_stack["year"] = year
        df_stack = df_stack.set_index(["year", "region", "technology"]).sort_index()
        # add to df_list
        df_list.append(df_stack)
    df_stack = pd.concat(df_list)

    # global
    df_stack_global = df_stack.groupby(["year", "technology"]).sum()
    df_stack_global["region"] = "Global"
    df_stack_global = df_stack_global.reset_index().set_index(
        ["year", "region", "technology"]
    )

    df_stack = pd.concat([df_stack, df_stack_global]).sort_index()

    return df_stack


def _export_and_plot_tech_roadmaps_by_region(
    pathway_name: str,
    sensitivity: str,
    importer: IntermediateDataImporter,
    df_roadmap: pd.DataFrame,
    unit: str,
    technology_layout: dict,
):

    regions = df_roadmap.reset_index()["region"].unique()

    for region in regions:
        df_roadmap_region = df_roadmap.xs(key=region, level="region")

        importer.export_data(
            df=df_roadmap_region,
            filename=f"technology_roadmap_{region}.csv",
            export_dir="final",
            index=True,
        )

        fig = px.area(
            data_frame=df_roadmap_region.reset_index(),
            x="year",
            y="annual_production_volume",
            color="technology",
            labels={
                "year": "Year",
                "annual_production_volume": f"Annual production volume in {unit}",
            },
            title=f"{region}: Technology roadmap ({pathway_name}_{sensitivity})",
            category_orders={"technology": list(technology_layout)},
            color_discrete_map=technology_layout,
        )

        fig.for_each_trace(lambda trace: trace.update(fillcolor=trace.line.color))

        plot(
            figure_or_data=fig,
            filename=f"{importer.final_path}/technology_roadmap_{region}.html",
            auto_open=False,
        )


def _calculate_number_of_assets(df_stack: pd.DataFrame) -> pd.DataFrame:
    """Calculate number of assets by product, region and technology for a given asset stack"""

    logger.info("-- Calculating number of assets")

    # Count number of assets
    df_stack["asset"] = 1
    df_stack = (
        df_stack.groupby(["product", "region", "technology"])
        .count()["asset"]
        .reset_index()
    )

    # Add parameter descriptions
    df_stack.rename(columns={"asset": "value"}, inplace=True)
    df_stack["parameter_group"] = "Production"
    df_stack["parameter"] = "Number of plants"
    df_stack["unit"] = "plant"

    return df_stack


def _calculate_production_volume(df_stack: pd.DataFrame) -> pd.DataFrame:
    """Calculate annual production volume by product, region and technology for a given asset stack"""

    logger.info("-- Calculating production volume")

    # Sum the annual production volume
    df_stack = (
        df_stack.groupby(["product", "region", "technology"])
        .sum()["annual_production_volume"]
        .reset_index()
    )

    # Add parameter descriptions
    df_stack.rename(columns={"annual_production_volume": "value"}, inplace=True)

    df_stack["parameter_group"] = "Production"
    df_stack["parameter"] = "Annual production volume"
    df_stack["unit"] = "Mt"

    return df_stack


def _calculate_emissions(
    df_stack: pd.DataFrame,
    df_emissions: pd.DataFrame,
    agg_vars=["product", "region", "technology"],
) -> pd.DataFrame:
    """Calculate emissions for all GHGs and scopes by production, region and technology"""

    logger.info("-- Calculating emissions")

    # Emissions are the emissions factor multiplied with the annual production volume
    df_stack = df_stack.merge(df_emissions, on=["product", "region", "technology"])
    scopes = [
        f"{ghg}_{scope}"
        for scope in ["scope1", "scope2", "scope3_upstream"]
        for ghg in ["co2e"]
    ]

    logger.debug(df_stack.columns)
    for scope in scopes:
        df_stack[scope] = df_stack[scope] * df_stack["annual_production_volume"]

    df_stack = (
        df_stack.groupby(agg_vars)[scopes + ["annual_production_volume"]]
        .sum()
        .reset_index()
    )

    df_stack = df_stack.melt(
        id_vars=agg_vars,
        value_vars=scopes,
        var_name="parameter",
        value_name="value",
    )

    # Add unit and parameter group
    map_unit = {
        f"{ghg}_{scope}": f"Mt {str.upper(ghg)}"
        for scope in ["scope1", "scope2", "scope3_upstream"]
        for ghg in ["co2e"]
    }
    map_rename = {
        f"{ghg}_{scope}": f"{str.upper(ghg)} {str.capitalize(scope).replace('_', ' ')}"
        for scope in EMISSION_SCOPES
        for ghg in GHGS
    }

    df_stack["parameter_group"] = "Emissions"
    df_stack["unit"] = df_stack["parameter"].apply(lambda x: map_unit[x])
    df_stack["parameter"] = df_stack["parameter"].replace(map_rename)
    if "technology" not in agg_vars:
        df_stack["technology"] = "All"

    return df_stack


def _calculate_emissions_co2e(
    df_stack: pd.DataFrame,
    df_emissions: pd.DataFrame,
    gwp="GWP-100",
    agg_vars=["product", "region", "technology"],
):
    """Calculate GHG emissions in CO2e according to specified GWP (GWP-20 or GWP-100)."""

    logger.info("-- Calculating emissions in CO2e")

    # Emissions are the emissions factor multiplied with the annual production volume
    df_stack = df_stack.merge(df_emissions, on=["product", "region", "technology"])
    scopes = [f"{ghg}_{scope}" for scope in EMISSION_SCOPES for ghg in GHGS]

    for scope in scopes:
        df_stack[scope] = df_stack[scope] * df_stack["annual_production_volume"]

    df_stack = (
        df_stack.groupby(agg_vars)[scopes + ["annual_production_volume"]]
        .sum()
        .reset_index()
    )

    for scope in EMISSION_SCOPES:
        df_stack[f"CO2e {str.capitalize(scope).replace('_', ' ')}"] = 0
        for ghg in GHGS:
            df_stack[f"CO2e {str.capitalize(scope).replace('_', ' ')}"] += (
                df_stack[f"{ghg}_{scope}"] * GWP[gwp][ghg]
            )

    df_stack = df_stack.melt(
        id_vars=agg_vars,
        value_vars=[
            f"CO2e {str.capitalize(scope).replace('_', ' ')}"
            for scope in EMISSION_SCOPES
        ],
        var_name="parameter",
        value_name="value",
    )

    df_stack["parameter_group"] = "Emissions"
    df_stack["unit"] = "Mt CO2e"
    if "technology" not in agg_vars:
        df_stack["technology"] = "All"

    return df_stack


def _calculate_co2_captured(
    df_stack: pd.DataFrame,
    df_emissions: pd.DataFrame,
    agg_vars=["product", "region", "technology"],
) -> pd.DataFrame:
    """Calculate captured CO2 by product, region and technology for a given asset stack"""

    logger.info("-- Calculating CO2 captured")

    # Captured CO2 by technology is calculated by multiplying with the annual production volume
    df_stack = df_stack.merge(df_emissions, on=["product", "region", "technology"])
    df_stack["co2_scope1_captured"] = (
        df_stack["co2_scope1_captured"] * df_stack["annual_production_volume"]
    )

    df_stack = df_stack.groupby(agg_vars)["co2_scope1_captured"].sum().reset_index()

    # Melt and add parameter descriptions
    df_stack = df_stack.melt(
        id_vars=agg_vars,
        value_vars="co2_scope1_captured",
        var_name="parameter",
        value_name="value",
    )
    df_stack["parameter_group"] = "Emissions"
    df_stack["parameter"] = "CO2 Scope1 captured"
    df_stack["unit"] = "Mt CO2"

    if "technology" not in agg_vars:
        df_stack["technology"] = "All"

    return df_stack


def _calculate_emissions_intensity(
    df_stack: pd.DataFrame,
    df_emissions: pd.DataFrame,
    agg_vars=["product", "region", "technology"],
) -> pd.DataFrame:
    """Calculate emissions intensity for a given stack (can also be aggregated by technology by omitting this variable in agg_vars)"""

    logger.info("-- Calculating emissions intensity")

    # Emission scopes
    scopes = [f"{ghg}_{scope}" for scope in EMISSION_SCOPES for ghg in GHGS]

    # If differentiated by technology, emissions intensity is identical to the emission factors calculated previously (even if zero production)
    if agg_vars == ["product", "region", "technology"]:
        for scope in scopes:
            df_stack = df_emissions.rename(
                {scope: f"emissions_intensity_{scope}" for scope in scopes}, axis=1
            ).copy()

    # Otherwise, Emissions are the emissions factor multiplied with the annual production volume
    else:
        df_stack = df_stack.merge(df_emissions, on=["product", "region", "technology"])
        for scope in scopes:
            df_stack[scope] = df_stack[scope] * df_stack["annual_production_volume"]

        df_stack = (
            df_stack.groupby(agg_vars)[scopes + ["annual_production_volume"]]
            .sum()
            .reset_index()
        )

        # Emissions intensity is the emissions divided by annual production volume
        for scope in scopes:
            df_stack[f"emissions_intensity_{scope}"] = (
                df_stack[scope] / df_stack["annual_production_volume"]
            )

    df_stack = df_stack.melt(
        id_vars=agg_vars,
        value_vars=[f"emissions_intensity_{scope}" for scope in scopes],
        var_name="parameter",
        value_name="value",
    )

    # Add unit and parameter group
    map_unit = {
        f"emissions_intensity_{ghg}_{scope}": f"t{str.upper(ghg)}/t"
        for scope in EMISSION_SCOPES
        for ghg in GHGS
    }
    map_rename = {
        f"emissions_intensity_{ghg}_{scope}": f"Emissions intensity {str.upper(ghg)} {str.capitalize(scope).replace('_', ' ')}"
        for scope in EMISSION_SCOPES
        for ghg in GHGS
    }

    df_stack["parameter_group"] = "Emissions intensity"
    df_stack["unit"] = df_stack["parameter"].apply(lambda x: map_unit[x])
    df_stack["parameter"] = df_stack["parameter"].replace(map_rename)
    if "technology" not in agg_vars:
        df_stack["technology"] = "All"

    return df_stack


def _calculate_resource_consumption(
    df_stack: pd.DataFrame,
    df_inputs_outputs: pd.DataFrame,
    resource: str,
    year: int,
    agg_vars=["product", "region", "technology"],
) -> pd.DataFrame:
    """Calculate the consumption of a given resource in a given year, optionally grouped by specific variables."""

    logger.info(f"-- Calculating consumption of {resource}")

    # Get inputs of that resource required for each technology in GJ/t
    df_variable = df_inputs_outputs.loc[
        (df_inputs_outputs["parameter"] == resource)
        & (df_inputs_outputs["year"] == year)
    ].copy()

    df_stack = df_stack.merge(df_variable, on=["product", "region", "technology"])

    # Calculate resource consumption in GJ by multiplying the input with the annual production volume of that technology
    df_stack["value"] = df_stack["value"] * df_stack["annual_production_volume"]
    df_stack = (
        df_stack.groupby(agg_vars + ["parameter_group", "parameter"])["value"].sum()
    ).reset_index()

    # Add unit
    unit_map = {
        "Energy": "GJ",
        "Raw material": "GJ",
        "H2 storage": "GJ",
        "Cost": "USD",
        "Capex": "USD",
        "Opex": "USD",
        "Lifetime": "Years",
        "CF": "%",
    }
    df_stack["unit"] = df_stack["parameter_group"].apply(lambda x: unit_map[x])

    if "technology" not in agg_vars:
        df_stack["technology"] = "All"

    return df_stack


def create_table_all_data_year(
    year: int, importer: IntermediateDataImporter
) -> pd.DataFrame:
    """Create DataFrame with all outputs for a given year."""

    # Calculate asset numbers and production volumes for the stack in that year
    df_stack = importer.get_asset_stack(year)
    df_total_assets = _calculate_number_of_assets(df_stack)
    df_production_capacity = _calculate_production_volume(df_stack)

    # Calculate emissions, CO2 captured and emissions intensity
    # df_emissions = importer.get_emissions()
    # df_emissions = df_emissions[df_emissions["year"] == year]
    # df_stack_emissions = _calculate_emissions(df_stack, df_emissions)
    # df_stack_emissions_co2e = _calculate_emissions_co2e(
    #     df_stack, df_emissions, gwp="GWP-20"
    # )
    # df_stack_emissions_co2e_all_tech = _calculate_emissions_co2e(
    #     df_stack, df_emissions, gwp="GWP-20", agg_vars=["product", "region"]
    # )
    # df_emissions_intensity = _calculate_emissions_intensity(df_stack, df_emissions)
    # df_emissions_intensity_all_tech = _calculate_emissions_intensity(
    #     df_stack, df_emissions, agg_vars=["product", "region"]
    # )
    # df_co2_captured = _calculate_co2_captured(df_stack, df_emissions)

    # Calculate feedstock and energy consumption
    # df_inputs_outputs = importer.get_inputs_outputs()
    # data_variables = []

    # for resource in df_inputs_outputs["parameter"].unique():
    #     df_stack_variable = _calculate_resource_consumption(
    #         df_stack,
    #         df_inputs_outputs,
    #         resource,
    #         year,
    #         agg_vars=["product", "region", "technology"],
    #     )
    #     df_stack_variable["parameter"] = resource
    #     data_variables.append(df_stack_variable)

    # df_inputs = pd.concat(data_variables)

    # Concatenate all the output tables
    df_all_data_year = pd.concat(
        [
            df_total_assets,
            df_production_capacity,
            # df_stack_emissions,
            # df_stack_emissions_co2e,
            # df_stack_emissions_co2e_all_tech,
            # df_emissions_intensity,
            # df_emissions_intensity_all_tech,
            # df_co2_captured,
            # df_inputs,
        ]
    )
    return df_all_data_year


def _calculate_annual_investments(
    df_cost: pd.DataFrame,
    importer: IntermediateDataImporter,
    sector: str,
    agg_vars=["product", "region", "switch_type", "technology_destination"],
) -> pd.DataFrame:
    """Calculate annual investments."""

    # Calculate invesment in newbuild, brownfield retrofit and brownfield rebuild technologies in every year
    switch_types = ["greenfield", "rebuild", "retrofit"]
    df_investment = pd.DataFrame()

    for year in np.arange(START_YEAR + 1, END_YEAR + 1):

        # Get current and previous stack
        drop_cols = ["annual_production_volume", "cuf", "asset_lifetime"]
        current_stack = (
            importer.get_asset_stack(year)
            .drop(columns=drop_cols)
            .rename(
                {
                    "technology": "technology_destination",
                    "annual_production_capacity": "annual_production_capacity_destination",
                },
                axis=1,
            )
        )
        previous_stack = (
            importer.get_asset_stack(year - 1)
            .drop(columns=drop_cols)
            .rename(
                {
                    "technology": "technology_origin",
                    "annual_production_capacity": "annual_production_capacity_origin",
                },
                axis=1,
            )
        )

        # Merge to compare retrofit, rebuild and greenfield status
        previous_stack = previous_stack.rename(
            {
                f"{switch_type}_status": f"previous_{switch_type}_status"
                for switch_type in switch_types
            },
            axis=1,
        )
        df = current_stack.merge(
            previous_stack.drop(columns=["product", "region"]), on="uuid", how="left"
        )

        # Identify newly built assets
        df.loc[
            (df["greenfield_status"] == True)
            & (df["previous_greenfield_status"].isna()),
            ["switch_type", "technology_origin"],
        ] = ["greenfield", "New-build"]

        # Identify retrofit assets
        df.loc[
            (df["retrofit_status"] == True) & (df["previous_retrofit_status"] == False),
            "switch_type",
        ] = "brownfield_renovation"

        # Identify rebuild assets
        df.loc[
            (df["rebuild_status"] == True) & (df["previous_rebuild_status"] == False),
            "switch_type",
        ] = "brownfield_newbuild"

        # Drop all assets that haven't undergone a transition
        df = df.loc[df["switch_type"].notna()]
        df["year"] = year

        # Add the corresponding switching CAPEX to every asset that has changed
        df = df.merge(
            df_cost,
            on=[
                "product",
                "region",
                "year",
                "technology_origin",
                "technology_destination",
                "switch_type",
            ],
            how="left",
        )

        # Calculate investment cost per changed asset by multiplying CAPEX (in USD/tpa) with production capacity (in Mtpa) and sum
        df["investment"] = (
            df["switch_capex"] * df["annual_production_capacity_destination"] * 1e6
        )
        df = df.groupby(agg_vars)[["investment"]].sum().reset_index(drop=False)

        df = df.melt(
            id_vars=agg_vars,
            value_vars="investment",
            var_name="parameter",
            value_name="value",
        )

        df["year"] = year

        df_investment = pd.concat([df_investment, df])

    for variable in ["product", "region", "switch_type", "technology_destination"]:
        if variable not in agg_vars:
            df_investment[variable] = "All"

    if "switch_type" in agg_vars:
        map_parameter_group = {
            "brownfield_renovation": "Brownfield renovation investment",
            "brownfield_newbuild": "Brownfield rebuild investment",
            "greenfield": "Greenfield investment",
        }
        df_investment["parameter"] = df_investment["switch_type"].apply(
            lambda x: map_parameter_group[x]
        )
    else:
        df_investment[
            "parameter"
        ] = "Greenfield, brownfield renovation and brownfield rebuild investment"

    df_investment["parameter_group"] = "Investment"
    df_investment["unit"] = "USD"
    df_investment["sector"] = sector

    df_investment = df_investment.rename(
        columns={"technology_destination": "technology"}
    )
    df_pivot = df_investment.pivot_table(
        index=[
            "sector",
            "product",
            "region",
            "technology",
            "parameter_group",
            "parameter",
            "unit",
        ],
        columns="year",
        values="value",
    ).fillna(0)

    return df_pivot


def calculate_weighted_average_lcox(
    df_cost: pd.DataFrame,
    importer: IntermediateDataImporter,
    sector: str,
    agg_vars=["product", "region", "technology"],
) -> pd.DataFrame:
    """Calculate weighted average of LCOX across the supply mix in a given year."""

    # If granularity on technology level, simply take LCOX from cost DataFrame
    if agg_vars == ["product", "region", "technology"]:
        df = df_cost.rename(
            {"lcox": "value", "technology_destination": "technology"}, axis=1
        ).copy()
        df = df.loc[df["technology_origin"] == "New-build"]

    else:
        df = pd.DataFrame()
        # In every year, get LCOX of the asset based on the year it was commissioned and average according to desired aggregation
        for year in np.arange(START_YEAR, END_YEAR + 1):
            df_stack = importer.get_asset_stack(year)
            df_stack = df_stack.rename(columns={"year_commissioned": "year"})

            # Assume that assets built before start of model time horizon have LCOX of start year
            df_stack.loc[df_stack["year"] < START_YEAR, "year"] = START_YEAR

            # Add LCOX to each asset
            df_cost = df_cost.loc[df_cost["technology_origin"] == "New-build"]
            df_cost = df_cost.rename(columns={"technology_destination": "technology"})
            df_stack = df_stack.merge(
                df_cost, on=["product", "region", "technology", "year"], how="left"
            )

            # Calculate weighted average according to desired aggregation
            df_stack = (
                df_stack.groupby(agg_vars).apply(
                    lambda x: np.average(
                        x["lcox"] + 1, weights=x["annual_production_volume"] + 1
                    )
                )
            ).reset_index(drop=False)

            df_stack = df_stack.melt(
                id_vars=agg_vars,
                value_vars="lcox",
                var_name="parameter",
                value_name="value",
            )
            df_stack["year"] = year

            df = pd.concat([df, df_stack])

    # Transform to output table format
    df["parameter_group"] = "Cost"
    df["parameter"] = "LCOX"
    df["unit"] = "USD/t"
    df["sector"] = sector

    for variable in [
        agg_var
        for agg_var in ["product", "region", "technology"]
        if agg_var not in agg_vars
    ]:
        df[variable] = "All"

    df = df.pivot_table(
        index=[
            "sector",
            "product",
            "region",
            "technology",
            "parameter_group",
            "parameter",
            "unit",
        ],
        columns="year",
        values="value",
    ).fillna(0)

    return df


def save_consolidated_outputs(sector: str):
    data = []
    runs = []
    for pathway, sensitivities in SENSITIVITIES.items():
        for sensitivity in sensitivities:
            runs.append((pathway, sensitivity))
    # for pathway, sensitivity in itertools.product(PATHWAYS, SENSITIVITIES):
    for pathway, sensitivity in runs:
        df_ = pd.read_csv(
            f"{SECTOR}/data/{pathway}/{sensitivity}/final/simulation_outputs_{SECTOR}_{pathway}_{sensitivity}.csv"
        )
        df_["pathway"] = pathway
        df_["sensitivity"] = sensitivity
        data.append(df_)
    df = pd.concat(data)
    columns = [
        "sector",
        "product",
        "pathway",
        "sensitivity",
        "region",
        "technology",
        "parameter_group",
        "parameter",
        "unit",
    ] + [str(i) for i in range(START_YEAR, END_YEAR + 1)]
    df = df[columns]
    df.to_csv(
        f"{OUTPUT_WRITE_PATH[sector]}/simulation_outputs_{SECTOR}_consolidated.csv",
        index=False,
    )
    df.to_csv(f"data/{sector}/simulation_outputs_{SECTOR}_consolidated.csv")<|MERGE_RESOLUTION|>--- conflicted
+++ resolved
@@ -36,14 +36,12 @@
         importer=importer, start_year=START_YEAR, end_year=END_YEAR
     )
     _export_and_plot_tech_roadmaps_by_region(
-<<<<<<< HEAD
+        pathway_name=pathway_name,
+        sensitivity=sensitivity,
         importer=importer,
         df_roadmap=df_tech_roadmap,
         unit="Mt Clk",
         technology_layout=TECHNOLOGY_LAYOUT,
-=======
-        pathway_name=pathway_name, sensitivity=sensitivity, importer=importer, df_roadmap=df_tech_roadmap, unit="Mt Clk", technology_layout=TECHNOLOGY_LAYOUT
->>>>>>> 3053addc
     )
 
     # Create summary table of asset transitions
