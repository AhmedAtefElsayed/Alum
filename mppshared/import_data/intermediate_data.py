from pathlib import Path

import pandas as pd
from pandas.errors import ParserError

from mppshared.config import ASSUMED_PLANT_CAPACITY, MODEL_SCOPE

<<<<<<< HEAD
# from util.util import make_multi_df
=======
from mppshared.config import MODEL_SCOPE, ASSUMED_PLANT_CAPACITY
from mppshared.utility.dataframe_utility import make_multi_df
>>>>>>> 1eacfbee


class IntermediateDataImporter:
    """Imports data that is output by the model at some point in time"""

    def __init__(
        self,
        pathway,
        sensitivity,
        sector,
        product,
    ):
        parent_path = Path(__file__).resolve().parents[2]
        self.input_path = parent_path.joinpath(
            "data/Master template - python copy.xlsx"
        )
        self.sector = sector
        self.product = product
        self.pathway = pathway
        self.sensitivity = sensitivity
        self.export_dir = parent_path.joinpath(
<<<<<<< HEAD
            f"data/{sector}/{product}/{pathway}/{sensitivity}"
=======
            f"data/{sector}/{pathway}/{sensitivity}"
>>>>>>> 1eacfbee
        )
        self.intermediate_path = self.export_dir.joinpath("intermediate")
        self.final_path = self.export_dir.joinpath("final")
        self.aggregate_export_dir = parent_path.joinpath("output/")

    def export_data(
        self, df: pd.DataFrame, filename: str, export_dir: str, aggregate=False
    ):
        """
        Export output data into the output directory

        Args:
            aggregate:
            df: Data to export
            filename: Filename to export to
            export_dir: Additional directory to create
        """
        output_dir = self.aggregate_export_dir if aggregate else self.export_dir
        if export_dir is not None:
            output_dir = output_dir.joinpath(export_dir)
        else:
            output_dir = output_dir

        # Make export directory if it doesn't exist yet
        output_dir.mkdir(exist_ok=True, parents=True)

        export_path = output_dir.joinpath(filename)
        df.to_csv(export_path)

    def get_availabilities(self):
        return pd.read_csv(self.intermediate_path.joinpath("availabilities.csv"))

    def get_emissions(self):
        return pd.read_csv(self.intermediate_path.joinpath("emissions.csv"))

    def get_current_production(self):
        return pd.read_csv(self.intermediate_path.joinpath("initial_state.csv"))

    def get_plant_specs(self):
        df_spec = pd.read_csv(
            self.intermediate_path.joinpath("technology_characteristics.csv"),
            index_col=["product", "technology", "region"],
        )
        df_spec.annual_production_capacity = ASSUMED_PLANT_CAPACITY * 365 / 1e6
        df_spec["yearly_volume"] = (
            df_spec.annual_production_capacity * df_spec.capacity_factor
        )
        df_spec["total_volume"] = df_spec.technology_lifetime * df_spec.yearly_volume
        return df_spec

    def get_plant_sizes(self):
        """Get plant sizes for each different product/process"""
        df_spec = self.get_plant_specs()
        return df_spec.reset_index()[
            [
                "product",
                "technology",
                "annual_production_capacity",
                "capacity_factor",
                "yearly_volume",
                "total_volume",
            ]
        ].drop_duplicates(["product", "technology"])

    def get_plant_capacities(self):
        df_spec = self.get_plant_specs().reset_index()
        df_spec.annual_production_capacity = ASSUMED_PLANT_CAPACITY
        df_spec["yearly_volume"] = (
            df_spec.annual_production_capacity * df_spec.capacity_factor
        )
        df_spec["total_volume"] = df_spec.technology_lifetime * df_spec.yearly_volume
        return df_spec.drop_duplicates(["product", "region", "technology"])[
            [
                "product",
                "technology",
                "region",
                "annual_production_capacity",
                "yearly_volume",
                "total_volume",
            ]
        ]

    def get_demand(self, region):
        return pd.read_csv(self.intermediate_path.joinpath("demand.csv")).query(
            f"region == {region}"
        )

    def get_tech_transitions(self):
        return pd.read_csv(
            self.intermediate_path.joinpath("technology_transitions.csv")
        )

    def get_process_data(self, data_type):
        """Get data outputted by the model on process level: cost/inputs/emissions"""
        file_path = self.intermediate_path.joinpath(f"{data_type}.csv")

        # Read multi-index
        header = [0, 1] if data_type in ["cost", "inputs_pivot"] else 0

        # Costs
        index_cols = (
            ["product", "technology_destination", "year", "region"]
            if data_type == "technology_transitions"
            else ["product", "technology", "year", "region"]
        )

        return pd.read_csv(file_path, header=header, index_col=index_cols)

    def get_all_process_data(self, product=None):
        """Get combined data outputted by the model on process level"""
        # df_inputs_pivot = self.get_process_data("inputs_pivot")
<<<<<<< HEAD
        # df_emissions = self.get_process_data("emissions")
        # df_cost = self.get_process_data("cost")
        # df_spec = self.get_plant_specs()
        #
        # # Add multi index layers to join
        # # 2 levels for emissions/spec to get it on the right level
        # df_emissions = make_multi_df(
        #     make_multi_df(df=df_emissions, name=""), name="emissions"
        # )
        # df_spec = make_multi_df(make_multi_df(df=df_spec, name=""), name="spec")
        # df_cost = make_multi_df(df=df_cost, name="cost")
        # df_inputs_pivot = make_multi_df(df=df_inputs_pivot, name="inputs")
        #
        # df_all = df_spec.join(df_inputs_pivot).join(df_emissions).join(df_cost)
        # df_all.columns.names = ["group", "category", "name"]
        # if chemical is not None:
        #     df_all = df_all.query(f"chemical == '{chemical}'").droplevel("chemical")
        # return df_all.query("year <= 2050")
        pass
=======
        df_emissions = self.get_process_data("emissions")
        df_cost = self.get_process_data("technology_transitions")
        df_spec = self.get_plant_specs()

        # Add multi index layers to join
        # 2 levels for emissions/spec to get it on the right level
        df_emissions = make_multi_df(df=df_spec, name="emissions")
        df_spec = make_multi_df(df=df_spec, name="spec")
        df_cost = make_multi_df(df=df_cost, name="cost")
        df_cost.index.names = ['product', 'technology', 'year', 'region']
        # df_inputs_pivot = make_multi_df(df=df_inputs_pivot, name="inputs")

        df_all = df_spec.join(df_emissions).join(df_cost)
        # df_all.columns.names = ["group", "category", "name"]

        if product is not None:
            df_all = df_all.query(f"product == '{product}'").droplevel("product")
        return df_all.query("year <= 2050")
>>>>>>> 1eacfbee

    def get_technologies_to_rank(self):
        """Return the list of technologies to rank with the TCO and emission deltas."""
        file_path = self.intermediate_path.joinpath("technologies_to_rank.csv")
        return pd.read_csv(file_path)


    def get_variable_per_year(self, product, variable):
        file_path = self.export_dir.joinpath(
            "final", product, f"{variable}_per_year.csv"
        )
        index_col = 0 if variable == "outputs" else [0, 1]
        return pd.read_csv(file_path, header=[0, 1], index_col=index_col)

    def get_ranking(self, rank_type, product):
        file_path = self.export_dir.joinpath(
            "ranking", product, f"{rank_type}_rank.csv"
        )
        return pd.read_csv(file_path)

    # def get_technology_distribution(self, product, new=False):
    #     suffix = "_new" if new else ""
    #     file_path = self.export_dir.joinpath(
    #         "final", product, f"technologies_over_time_region{suffix}.csv"
    #     )
    #     try:
    #         df = pd.read_csv(file_path, index_col=[0, 1, 2], header=[0, 1]).fillna(0)
    #     except ParserError:
    #         # No plants, return empty df with right columns and index
    #         parameters = ["capacity", "number_of_plants", "yearly_volume"]
    #         build_types = ["new_build", "retrofit", "total"]
    #         columns = pd.MultiIndex.from_product([parameters, build_types])
    #         index = pd.MultiIndex.from_arrays(
    #             [[], [], []], names=("region", "technology", "year")
    #         )
    #         return pd.DataFrame(columns=columns, index=index)
    #
    #     # Only keep rows which have plants
    #     return df[df[("number_of_plants", "total")] != 0]

    # def get_availability_used(self):
    #     path = self.final_path.joinpath("All", "availability_output.csv")
    #     return pd.read_csv(path)<|MERGE_RESOLUTION|>--- conflicted
+++ resolved
@@ -3,14 +3,9 @@
 import pandas as pd
 from pandas.errors import ParserError
 
+# from util.util import make_multi_df
 from mppshared.config import ASSUMED_PLANT_CAPACITY, MODEL_SCOPE
-
-<<<<<<< HEAD
-# from util.util import make_multi_df
-=======
-from mppshared.config import MODEL_SCOPE, ASSUMED_PLANT_CAPACITY
 from mppshared.utility.dataframe_utility import make_multi_df
->>>>>>> 1eacfbee
 
 
 class IntermediateDataImporter:
@@ -32,11 +27,7 @@
         self.pathway = pathway
         self.sensitivity = sensitivity
         self.export_dir = parent_path.joinpath(
-<<<<<<< HEAD
-            f"data/{sector}/{product}/{pathway}/{sensitivity}"
-=======
             f"data/{sector}/{pathway}/{sensitivity}"
->>>>>>> 1eacfbee
         )
         self.intermediate_path = self.export_dir.joinpath("intermediate")
         self.final_path = self.export_dir.joinpath("final")
@@ -148,27 +139,6 @@
     def get_all_process_data(self, product=None):
         """Get combined data outputted by the model on process level"""
         # df_inputs_pivot = self.get_process_data("inputs_pivot")
-<<<<<<< HEAD
-        # df_emissions = self.get_process_data("emissions")
-        # df_cost = self.get_process_data("cost")
-        # df_spec = self.get_plant_specs()
-        #
-        # # Add multi index layers to join
-        # # 2 levels for emissions/spec to get it on the right level
-        # df_emissions = make_multi_df(
-        #     make_multi_df(df=df_emissions, name=""), name="emissions"
-        # )
-        # df_spec = make_multi_df(make_multi_df(df=df_spec, name=""), name="spec")
-        # df_cost = make_multi_df(df=df_cost, name="cost")
-        # df_inputs_pivot = make_multi_df(df=df_inputs_pivot, name="inputs")
-        #
-        # df_all = df_spec.join(df_inputs_pivot).join(df_emissions).join(df_cost)
-        # df_all.columns.names = ["group", "category", "name"]
-        # if chemical is not None:
-        #     df_all = df_all.query(f"chemical == '{chemical}'").droplevel("chemical")
-        # return df_all.query("year <= 2050")
-        pass
-=======
         df_emissions = self.get_process_data("emissions")
         df_cost = self.get_process_data("technology_transitions")
         df_spec = self.get_plant_specs()
@@ -187,7 +157,6 @@
         if product is not None:
             df_all = df_all.query(f"product == '{product}'").droplevel("product")
         return df_all.query("year <= 2050")
->>>>>>> 1eacfbee
 
     def get_technologies_to_rank(self):
         """Return the list of technologies to rank with the TCO and emission deltas."""
