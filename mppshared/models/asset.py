"""Asset and asset stack classes, code adapted from MCC"""
from uuid import uuid4
from xmlrpc.client import Boolean

import pandas as pd

from mppshared.config import (
    DECOMMISSION_RATES,
    CUF_LOWER_THRESHOLD,
)

from mppshared.utility.utils import first


class Asset:
    """Define an asset that produces a specific product with a specific technology."""

    def __init__(
        self,
        product: str,
        technology: str,
        region: str,
        year_commissioned: int,
        annual_production_capacity: float,
<<<<<<< HEAD
        capacity_factor: float,
=======
        cuf: float,
>>>>>>> af74f0c3
        asset_lifetime: int,
        technology_classification="Initial",
        retrofit=False,
    ):
        # Unique ID to identify and compare assets
        self.uuid = uuid4().hex

        # Characteristics
        self.product = product
        self.technology = technology
        self.region = region
        self.year_commissioned = year_commissioned

        # Production capacity parameters
        self.annual_production_capacity = annual_production_capacity  # unit: Mt/year
<<<<<<< HEAD
        self.capacity_factor = capacity_factor  # unit: decimal
=======
        self.cuf = cuf  # capacity utilisation factor (decimal)
>>>>>>> af74f0c3

        # Asset status parameters
        self.retrofit = retrofit
        self.asset_lifetime = asset_lifetime  # unit: years
        self.type_of_tech = technology_classification

    def __str__(self):
        return f"<Asset with UUID {self.uuid}, technology {self.technology} in region {self.region}>"

    def __eq__(self, other):
        return self.uuid == other.uuid

    def __ne__(self, other):
        return self.uuid != other.uuid

    def get_age(self, year):
        return year - self.year_commissioned
<<<<<<< HEAD

    def get_annual_production_capacity(self):
        return self.annual_production_capacity

    def get_annual_production_volume(self):
        return self.get_annual_production_capacity() * self.capacity_factor


=======

    def get_annual_production_capacity(self):
        return self.annual_production_capacity

    def get_annual_production_volume(self):
        return self.get_annual_production_capacity() * self.cuf

    def get_lcox(self, df_cost: pd.DataFrame, year: int) -> float:
        """Get LCOX based on table with cost data for technology transitions and specified year

        Args:
            df_cost: contains columns "product", "technology_origin", "region", "year", "technology_destination", "lcox"
            year: year for which to get the asset lcox

        Returns:
            LCOX for the asset in the given year
        """
        return df_cost.query(
            f"product=='{self.product}' & technology_origin=='New-build' & year=={year} & region=='{self.region}' & technology_destination=='{self.technology}'"
        )["lcox"].iloc[0]


>>>>>>> af74f0c3
def create_assets(n_assets: int, **kwargs) -> list:
    """Convenience function to create a list of asset at once"""
    return [Asset(**kwargs) for _ in range(n_assets)]


class AssetStack:
    """Define an AssetStack composed of several Assets"""

    def __init__(self, assets: list):
        self.assets = assets
        # Keep track of all assets added this year
        self.new_ids = []

    def remove(self, remove_asset: Asset):
        """Remove asset from stack"""
        self.assets = [asset for asset in self.assets if asset != remove_asset]

    def append(self, new_asset: Asset):
        "Add new asset to stack"
        self.assets.append(new_asset)
        self.new_ids.append(new_asset.uuid)

    def empty(self) -> Boolean:
        """Return True if no asset in stack"""
        return not self.assets

    def filter_assets(self, product=None, region=None, technology=None) -> list:
        """Filter assets based on one or more criteria"""
        assets = self.assets
        if region is not None:
            assets = filter(lambda asset: asset.region == region, assets)
        if technology is not None:
            assets = filter(lambda asset: asset.technology == technology, assets)
        if product is not None:
            assets = filter(lambda asset: (asset.product == product), assets)

        return list(assets)

    def get_annual_production_capacity(
        self, product, region=None, technology=None
    ) -> float:
        """Get annual production capacity of the AssetStack for a specific product, optionally filtered by region and technology"""
        assets = self.filter_assets(
            product=product, region=region, technology=technology
        )
        return sum(asset.get_annual_production_capacity() for asset in assets)

    def get_annual_production_volume(
        self, product, region=None, technology=None
    ) -> float:
        """Get the yearly production volume of the AssetStack for a specific product, optionally filtered by region and technology"""

        assets = self.filter_assets(
            product=product, region=region, technology=technology
        )
        return sum(asset.get_annual_production_volume() for asset in assets)

    def get_products(self) -> list:
        """Get list of unique products produced by the AssetStack"""
        return list({asset.product for asset in self.assets})

    def aggregate_stack(self, aggregation_vars, product=None) -> pd.DataFrame:
        """
        Aggregate AssetStack according to product, technology or region, and show annual production capacity, annual production volume and number of assets. Optionally filtered by product

        Args:
            aggregation_vars: aggregate by these variables

        Returns:
            Dataframe with technologies
        """

        # Optional filter by product
        assets = self.filter_assets(product) if product else self.assets

        # Aggregate stack to DataFrame
        df = pd.DataFrame(
            [
                {
                    "product": asset.product,
                    "technology": asset.technology,
                    "region": asset.region,
                    "annual_production_capacity": asset.get_annual_production_capacity(),
                    "annual_production_volume": asset.get_annual_production_volume(),
                }
                for asset in assets
            ]
        )
        try:
            return df.groupby(aggregation_vars).agg(
                annual_production_capacity=("annual_production_capacity", "sum"),
                annual_production_volume=("annual_production_volume", "sum"),
                number_of_assets=("annual_production_capacity", "count"),
            )
        except KeyError:
            # There are no assets
            return pd.DataFrame()

    def export_stack_to_df(self) -> pd.DataFrame:
        """Format the entire AssetStack as a DataFrame (no aggregation)."""
        return pd.DataFrame(
            {
                "uuid": asset.uuid,
                "product": asset.product,
                "region": asset.region,
                "technology": asset.technology,
                "annual_production_capacity": asset.get_annual_production_capacity(),
                "annual_production_volume": asset.get_annual_production_volume(),
<<<<<<< HEAD
                "capacity_factor": asset.capacity_factor,
=======
                "cuf": asset.cuf,
>>>>>>> af74f0c3
                "asset_lifetime": asset.asset_lifetime,
                "retrofit_status": asset.retrofit,
            }
            for asset in self.assets
        )

    def get_unique_tech_by_region(self, product=None) -> pd.DataFrame:
        """Get the unique technologies in the AssetStack for each region, optionally filtered by product"""
        if product is not None:
            assets = self.filter_assets(product=product)
        else:
            assets = self.assets

        valid_combos = {(asset.technology, asset.region) for asset in assets}
        return pd.DataFrame(valid_combos, columns=["technology", "region"])

    def get_regional_contribution_annual_production_volume(
        self, product
    ) -> pd.DataFrame:
        """Get the share of each region in the annual production volume for a specific product."""
        assets = self.filter_assets(product)
        df_agg = (
            pd.DataFrame(
                [
                    {
                        "region": asset.region,
                        "volume": asset.get_annual_production_volume(),
                    }
                    for asset in assets
                ]
            )
            .groupby("region", as_index=False)
            .sum()
        )
        df_agg["proportion"] = df_agg["volume"] / df_agg["volume"].sum()
        return df_agg

    def get_regional_production_volume(self, product):
        """Get annual production volume in each region for a specific product."""
        assets = self.filter_assets(product)
        return (
            pd.DataFrame(
                {
                    "region": asset.region,
                    "annual_production_volume": asset.get_annual_production_volume(),
                }
                for asset in assets
            )
            .groupby("region", as_index=False)
            .sum()
        )

    def get_tech_asset_stack(self, technology: str):
        """Get AssetStack with a specific technology."""
        return AssetStack(
            assets=[asset for asset in self.assets if asset.technology == technology]
        )

    def get_assets_eligible_for_decommission(self) -> list():
        """Return a list of Assets from the AssetStack that are eligible for decommissioning

        Returns:
            list of Assets
        """
        # Filter for CUF < threshold
        candidates = filter(lambda asset: asset.cuf < CUF_LOWER_THRESHOLD, self.assets)

        # TODO: filter based on asset age

        return list(candidates)


def make_new_asset(
    asset_transition, df_process_data, year, retrofit, product, df_asset_capacities
):
    """
    Make a new asset, based on a transition entry from the ranking dataframe

    Args:
        asset_transition: The best transition (destination is the asset to build)
        df_process_data: The inputs dataframe (needed for asset specs)
        year: Build the asset in this year
        retrofit: Asset is retrofitted from an old asset

    Returns:
        The new asset
    """
    df_process_data = df_process_data.reset_index()
    spec = df_process_data[
        (df_process_data.technology == asset_transition["technology_destination"])
        & (df_process_data.year == asset_transition["year"])
        & (df_process_data.region == asset_transition["region"])
    ]

    # Map tech type back from ints
    # TODO: Integrate type of tech destination into the asset transition (this throws a bag)
    types_of_tech = {1: "Initial", 2: "Transition", 3: "End-state"}
    type_of_tech = types_of_tech[asset_transition["type_of_tech_destination"]]

    return Asset(
        sector=first(spec["sector"]),  # TODO: this also throws a bug
        product=product,
        technology=first(spec["technology"]),
        region=first(spec["region"]),
        year_commissioned=year,
        retrofit=retrofit,
        asset_lifetime=first(spec["spec", "", "asset_lifetime"]),
<<<<<<< HEAD
        capacity_factor=first(spec["spec", "", "capacity_factor"]),
=======
        cuf=first(spec["spec", "", "cuf"]),
>>>>>>> af74f0c3
        technology_classification=type_of_tech,
        df_asset_capacities=df_asset_capacities,
    )<|MERGE_RESOLUTION|>--- conflicted
+++ resolved
@@ -22,11 +22,7 @@
         region: str,
         year_commissioned: int,
         annual_production_capacity: float,
-<<<<<<< HEAD
-        capacity_factor: float,
-=======
         cuf: float,
->>>>>>> af74f0c3
         asset_lifetime: int,
         technology_classification="Initial",
         retrofit=False,
@@ -42,11 +38,7 @@
 
         # Production capacity parameters
         self.annual_production_capacity = annual_production_capacity  # unit: Mt/year
-<<<<<<< HEAD
-        self.capacity_factor = capacity_factor  # unit: decimal
-=======
         self.cuf = cuf  # capacity utilisation factor (decimal)
->>>>>>> af74f0c3
 
         # Asset status parameters
         self.retrofit = retrofit
@@ -64,16 +56,6 @@
 
     def get_age(self, year):
         return year - self.year_commissioned
-<<<<<<< HEAD
-
-    def get_annual_production_capacity(self):
-        return self.annual_production_capacity
-
-    def get_annual_production_volume(self):
-        return self.get_annual_production_capacity() * self.capacity_factor
-
-
-=======
 
     def get_annual_production_capacity(self):
         return self.annual_production_capacity
@@ -96,7 +78,6 @@
         )["lcox"].iloc[0]
 
 
->>>>>>> af74f0c3
 def create_assets(n_assets: int, **kwargs) -> list:
     """Convenience function to create a list of asset at once"""
     return [Asset(**kwargs) for _ in range(n_assets)]
@@ -205,11 +186,7 @@
                 "technology": asset.technology,
                 "annual_production_capacity": asset.get_annual_production_capacity(),
                 "annual_production_volume": asset.get_annual_production_volume(),
-<<<<<<< HEAD
-                "capacity_factor": asset.capacity_factor,
-=======
                 "cuf": asset.cuf,
->>>>>>> af74f0c3
                 "asset_lifetime": asset.asset_lifetime,
                 "retrofit_status": asset.retrofit,
             }
@@ -317,11 +294,7 @@
         year_commissioned=year,
         retrofit=retrofit,
         asset_lifetime=first(spec["spec", "", "asset_lifetime"]),
-<<<<<<< HEAD
-        capacity_factor=first(spec["spec", "", "capacity_factor"]),
-=======
         cuf=first(spec["spec", "", "cuf"]),
->>>>>>> af74f0c3
         technology_classification=type_of_tech,
         df_asset_capacities=df_asset_capacities,
     )