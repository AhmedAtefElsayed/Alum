--- conflicted
+++ resolved
@@ -370,11 +370,7 @@
             df_technology_characteristics["technology"]
             == asset_transition["technology_destination"]
         )
-<<<<<<< HEAD
-        & (df_technology_characteristics["year"]==asset_transition["year"])
-=======
         & (df_technology_characteristics["year"] == year)
->>>>>>> 02e21720
     ]
 
     # Create the new asset with the corresponding technology characteristics and assumptions
