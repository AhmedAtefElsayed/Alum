--- conflicted
+++ resolved
@@ -1,5 +1,5 @@
+from datetime import timedelta
 from timeit import default_timer as timer
-from datetime import timedelta
 
 from mppshared.agent_logic.agent_logic_functions import \
     adjust_capacity_utilisation
@@ -45,37 +45,6 @@
 
             logger.info(product)
 
-<<<<<<< HEAD
-            if year == START_YEAR:
-                # Adjust capacity utilisation of each asset
-                pathway = adjust_capacity_utilisation(
-                    pathway=pathway, year=year, product=product
-                )
-
-                #! Debug: set carbon budget start to initial emissions (needs to be implemented)
-                emissions = pathway.calculate_emissions_stack(year, product)
-                limit = (emissions["co2_scope1"] + emissions["co2_scope2"]) / 1e3
-                df = pathway.carbon_budget.pathways[pathway.sector]
-                df.loc[START_YEAR, "annual_limit"] = limit
-                # Write stack to csv
-                pathway.export_stack_to_csv(year)
-
-            elif year != START_YEAR:
-                pathway = adjust_capacity_utilisation(
-                    pathway=pathway, year=year, product=product
-                )
-                # Decommission assets
-                pathway = decommission(pathway=pathway, year=year, product=product)
-
-                # Renovate and rebuild assets (brownfield transition)
-                pathway = brownfield(pathway=pathway, year=year, product=product)
-
-                # Build new assets
-                pathway = greenfield(pathway=pathway, year=year, product=product)
-
-                # Write stack to csv
-                pathway.export_stack_to_csv(year)
-=======
             # Adjust capacity utilisation of each asset
             pathway = adjust_capacity_utilisation(
                 pathway=pathway, year=year, product=product
@@ -88,20 +57,25 @@
             start = timer()
             pathway = decommission(pathway=pathway, year=year, product=product)
             end = timer()
-            logger.debug(f"Time elapsed for decommission in year {year}: {timedelta(seconds=end-start)} seconds")
+            logger.debug(
+                f"Time elapsed for decommission in year {year}: {timedelta(seconds=end-start)} seconds"
+            )
 
             # Renovate and rebuild assets (brownfield transition)
             start = timer()
             pathway = brownfield(pathway=pathway, year=year, product=product)
             end = timer()
-            logger.debug(f"Time elapsed for brownfield in year {year}: {timedelta(seconds=end-start)} seconds")
+            logger.debug(
+                f"Time elapsed for brownfield in year {year}: {timedelta(seconds=end-start)} seconds"
+            )
 
             # Build new assets
             start = timer()
             pathway = greenfield(pathway=pathway, year=year, product=product)
             end = timer()
-            logger.debug(f"Time elapsed for greenfield in year {year}: {timedelta(seconds=end-start)} seconds")
->>>>>>> 66170240
+            logger.debug(
+                f"Time elapsed for greenfield in year {year}: {timedelta(seconds=end-start)} seconds"
+            )
 
         # Copy availability to next year
         # pathway.copy_availability(year=year)
