import logging
import math
import sys
from collections import defaultdict
from multiprocessing.sharedctypes import Value

import numpy as np
import pandas as pd
import plotly.express as px
from plotly.offline import plot
from plotly.subplots import make_subplots

from mppshared.calculate.calculate_availablity import update_availability_from_asset
from mppshared.config import (
    ASSUMED_ANNUAL_PRODUCTION_CAPACITY,
    EMISSION_SCOPES,
    END_YEAR,
    GHGS,
    INITIAL_ASSET_DATA_LEVEL,
    LOG_LEVEL,
    MODEL_SCOPE,
    PRODUCTS,
    RANK_TYPES,
    SECTOR,
    START_YEAR,
)
from mppshared.import_data.intermediate_data import IntermediateDataImporter

# from mppshared.rank.rank_technologies import import_tech_data, rank_tech
from mppshared.models.asset import Asset, AssetStack, create_assets
from mppshared.models.carbon_budget import CarbonBudget
from mppshared.models.transition import TransitionRegistry
<<<<<<< HEAD
from mppshared.utility.dataframe_utility import (flatten_columns,
                                                 get_emission_columns)
from mppshared.utility.utils import get_logger
=======
from mppshared.utility.dataframe_utility import flatten_columns, get_emission_columns
>>>>>>> d5b0f9fa

logger = get_logger(__name__)
logger.setLevel(LOG_LEVEL)


class SimulationPathway:
    """Define a pathway that simulates the evolution of the AssetStack in each year of the model time horizon"""

    def __init__(
        self,
        start_year: int,
        end_year: int,
        pathway: str,
        sensitivity: str,
        sector: str,
        products: list,
        carbon_budget: CarbonBudget,
    ):
        # Attributes describing the pathway
        self.start_year = start_year
        self.end_year = end_year
        self.pathway = pathway
        self.sensitivity = sensitivity
        self.sector = sector
        self.products = products
        self.start_year = start_year
        self.end_year = end_year

        # Carbon Budget (already initialized with emissions pathway)
        self.carbon_budget = carbon_budget

        # Use importer to get all data required for simulating the pathway
        self.importer = IntermediateDataImporter(
            pathway=pathway, sensitivity=sensitivity, sector=sector, products=products
        )

        # Make initial asset stack from input data
        logger.debug("Making asset stack")
        if INITIAL_ASSET_DATA_LEVEL[sector] == "regional":
            self.stacks = self.make_initial_asset_stack_from_regional_data()
        elif INITIAL_ASSET_DATA_LEVEL[sector] == "individual_assets":
            self.stacks = self.make_initial_asset_stack_from_asset_data()

        # Import demand for all regions
        logger.debug("Getting demand")
        self.demand = self.importer.get_demand(region=None)

        # Import ranking of technology transitions for all transition types
        logger.debug("Getting rankings")
        self.rankings = self._import_rankings()

        # Import emissions data
        logger.debug("Getting emissions")
        self.emissions = self.importer.get_process_data(data_type="emissions")

        # Import technology characteristics
        logger.debug("Getting technology characteristics")
        self.df_technology_characteristics = (
            self.importer.get_technology_characteristics()
        )

        self.df_cost = self.importer.get_technology_transitions_and_cost()

        # TODO: Availability missing, if it is available we should import
        # logger.debug("Getting availability")
        # self.availability = self._import_availability()

<<<<<<< HEAD
        logger.debug("Getting process data")
        # self.process_data = self.importer.get_all_process_data()
        logger.debug("Getting all transitions and cost")
        self.df_cost = self.importer.get_technology_transitions_and_cost()
        # TODO: Raw material data is missing and should be called inputs to import it
        # self.inputs_pivot = self.importer.get_process_data(data_type="inputs")
        logger.debug("Getting the asset specs")
        self.asset_specs = self.importer.get_asset_specs()
=======
        # TODO: remove this legacy function
        # logger.debug("Getting process data")
        # self.process_data = self.importer.get_all_process_data()

        # TODO: Raw material data is missing and should be called inputs to import it
        # self.inputs_pivot = self.importer.get_process_data(data_type="inputs")
        # self.asset_specs = self.importer.get_asset_specs()
>>>>>>> d5b0f9fa

        # Initialize TransitionRegistry to track technology transitions
        logger.debug("Getting the transition registry to track technology transitions")
        self.transitions = TransitionRegistry()

    def _import_availability(self):
        """Import availabilities of biomass, waste, etc"""
        # df_availability = self.importer.get_availabilities()
        # df_availability = df_availability.rename(columns={"value": "cap"})
        # df_availability["used"] = 0
        #
        # # create product based availability columns
        # for product in productS:
        #     df_availability[f"{product}_cap"] = 0
        #     df_availability[f"{product}_used"] = 0
        #     for material_constraints in ["CO2 storage",
        #                                  "Biomass",
        #                                  "Waste water",
        #                                  "Municipal solid waste RdF",
        #                                  "Pyrolysis oil",
        #                                  "Bio-oils"]:
        #
        #         # If there is no current (on purpose) stack, constraint share should be 0
        #         try:
        #             constraint_share = self.constraint_share[product]
        #         except KeyError:
        #             constraint_share = 0
        #
        #         df_availability.loc[
        #             (df_availability.name == material_constraints), f"{product}_cap"
        #         ] = (
        #             constraint_share
        #             * df_availability.loc[
        #                 (df_availability.name == material_constraints), "cap"
        #             ]
        #         )
        #
        # for asset in self.get_stack(self.start_year).assets:
        #     logger.debug(asset)
        #     df_availability = update_availability_from_asset(
        #         df_availability=df_availability, asset=asset, year=self.start_year
        #     )
        #
        # df_methanol = make_empty_methanol_availability()
        #
        # df_availability = pd.concat([df_availability, df_methanol])
        # return df_availability.query(f"year <= {self.end_year}")
        pass

    def _import_rankings(self, japan_only=False):
        """Import ranking for all products and rank types from the CSVs"""
        rankings = defaultdict(dict)
        for rank_type in RANK_TYPES:
            for product in self.products:
                df_rank = self.importer.get_ranking(
                    rank_type=rank_type,
                    product=product,
                )

                rankings[product][rank_type] = {}
                for year in range(self.start_year, self.end_year + 1):
                    rankings[product][rank_type][year] = df_rank.query(
                        f"year == {year}"
                    )
        return rankings

    def save_rankings(self):
        for product in PRODUCTS[SECTOR]:
            for rank_type in RANK_TYPES:
                df = pd.concat(
                    [
                        pd.concat([df_ranking])
                        for year, df_ranking in self.rankings[product][
                            rank_type
                        ].items()
                    ]
                )
                self.importer.export_data(
                    df=df,
                    filename=f"{product}_post_rank.csv",
                    export_dir=f"ranking/{product}",
                )

    def save_demand(self):
        df = self.demand
        df = df[df.year <= self.end_year]
        df = df.pivot(index="product", columns="year", values="demand")
        self.importer.export_data(
            df=df,
            filename="demand_output.csv",
            export_dir="final/All",
        )

    def save_availability(self):
        df = self.availability
        self.importer.export_data(
            df=df,
            filename="availability_output.csv",
            export_dir="final/All",
        )

    def export_stack_to_csv(self, year):
        df = self.get_stack(year).export_stack_to_df()
        self.importer.export_data(df, f"stack_{year}.csv", "stack_tracker")

    def output_technology_roadmap(self):
        df_roadmap = self.create_technology_roadmap()
        self.importer.export_data(df_roadmap, "technology_roadmap.csv", "final")
        self.plot_technology_roadmap(df_roadmap=df_roadmap)

    def create_technology_roadmap(self) -> pd.DataFrame:
        """Create technology roadmap that shows evolution of stack (supply mix) over model horizon."""

        # TODO: filter by product
        # Annual production volume in MtNH3 by technology
        technologies = self.importer.get_technology_characteristics()[
            "technology_destination"
        ].unique()
        df_roadmap = pd.DataFrame(data={"technology": technologies})

        for year in np.arange(START_YEAR, END_YEAR + 1):

            # Group by technology and sum annual production volume
            df_stack = self.importer.get_asset_stack(year=year)
            df_sum = df_stack.groupby(["technology"], as_index=False).sum()
            df_sum = df_sum[["technology", "annual_production_volume"]].rename(
                {"annual_production_volume": year}, axis=1
            )

            # Merge with roadmap DataFrame
            df_roadmap = df_roadmap.merge(df_sum, on=["technology"], how="left").fillna(
                0
            )

        return df_roadmap

    def plot_technology_roadmap(self, df_roadmap: pd.DataFrame):
        """Plot the technology roadmap and save as .html"""

        # Melt roadmap DataFrame for easy plotting
        df_roadmap = df_roadmap.melt(
            id_vars="technology", var_name="year", value_name="annual_volume"
        )

        fig = make_subplots()
        wedge_fig = px.area(df_roadmap, color="technology", x="year", y="annual_volume")

        fig.add_traces(wedge_fig.data)

        fig.layout.xaxis.title = "Year"
        fig.layout.yaxis.title = "Annual production volume (MtNH3/year)"
        fig.layout.title = "Technology roadmap"

        plot(
            fig,
            filename=str(self.importer.final_path.joinpath("technology_roadmap.html")),
            auto_open=False,
        )

        fig.write_image(self.importer.final_path.joinpath("technology_roadmap.png"))

    def output_emission_trajectory(self):
        """Output emission trajectory as csv and figure"""
        pass

    def create_emission_trajectory(self) -> pd.DataFrame:
        pass

    def plot_emission_trajectory(self, df_emissions: pd.DataFrame) -> pd.DataFrame:
        pass

    def get_emissions(self, year, product=None):
        """Get  the emissions for a product in a year"""
        df = self.emissions.copy()

        return df.query(f"product == '{product}' & year == {year}").droplevel(
            ["product", "year"]
        )

    def get_asset_lcox(self, asset: Asset, year: int) -> float:
        """Get LCOX for a specific Asset if the Asset is in the AssetStack of the given year."""
        if asset not in self.get_stack(year).assets:
            raise ValueError(
                f"Asset with UUID {asset.uuid} is not in this year's AssetStack."
            )
        return self.df_cost.query(
            f"product=='{asset.product}' & technology_origin=='New-build' & year=={year} & region=='{asset.region}' & technology_destination=='{asset.technology}'"
        )["lcox"].iloc[0]

    def get_cost(self, product, year):
        """Get  the cost for a product in a year"""
        df = self.df_cost
        return df.query(f"product == '{product}' & year == {year}").droplevel(
            ["product", "year"]
        )

    def get_inputs_pivot(self, product, year):
        """Get  the cost for a product in a year"""
        df = self.inputs_pivot
        return df.query(f"product == '{product}' & year == {year}").droplevel(
            ["product", "year"]
        )

    def get_specs(self, product, year):
        df = self.asset_specs
        return df.query(f"product == '{product}' & year == {year}").droplevel(
            ["product", "year"]
        )

    def get_demand(
        self,
        product: str,
        year: int,
        region: str,
    ):
        """
        Get the demand for a product in a given year and region

        Args:
            product: get for this product
            region: get for this region
            year: and this year
        Returns:

        """
        df = self.demand
        return df.loc[
            (df["product"] == product)
            & (df["year"] == year)
            & (df["region"] == region),
            "value",
        ].item()

    def get_regional_demand(self, product: str, year: int):
        df = self.demand
        return pd.DataFrame(
            {"region": region, "demand": self.get_demand(product, year, region)}
            for region in df["region"].unique()
        )

    def get_inputs(self, year, product=None):
        """Get the inputs for a product in a year"""
        df = self.inputs

        if product is not None:
            df = df[df.product == product]
        return df[df.year == year]

    def get_all_process_data(self, product, year):
        """Get all process data for a product in a year"""
        df = self.process_data
        df = df.reset_index(level=["product", "year"])
        return df[(df[("product", "")] == product) & (df[("year", "")] == year)]

    def get_ranking(self, product, year, rank_type):
        """Get ranking df for a specific year/product"""
        if rank_type not in RANK_TYPES:
            raise ValueError(
                "Rank type %s not recognized, choose one of %s",
                rank_type,
                RANK_TYPES,
            )

        return self.rankings[product][rank_type][year]

    def update_ranking(self, df_rank, product, year, rank_type):
        """Update ranking for a product, year, type"""
        self.rankings[product][rank_type][year] = df_rank

    def calculate_emissions_stack(self, year: int, product=None) -> dict:
        """Calculate emissions of the current stack in MtGHG by GHG and scope, optionally filtered for specific product"""

        # Get stack for given year
        stack = self.get_stack(year)

        # Get DataFrame with annual production volume by product, region and technology (optionally filtered for specific product)
        df_stack = stack.aggregate_stack(
            aggregation_vars=["technology", "product", "region"], product=product
        )
        df_stack = df_stack.reset_index()

        # Get DataFrame with emissions for the given year by product, region and technology
        df_emissions = self.emissions
        df_emissions = df_emissions.reset_index()
        df_emissions = df_emissions[(df_emissions.year == year)]

        # Add emissions by GHG and scope to each technologyy
        df_emissions_stack = df_stack.merge(
            df_emissions, how="left", on=["technology", "product", "region"]
        )

        # Sum emissions by GHG and scope
        emission_columns = get_emission_columns(ghgs=GHGS, scopes=EMISSION_SCOPES)
        dict_emissions = dict.fromkeys(emission_columns)

        for emission_item in emission_columns:
            dict_emissions[emission_item] = (
                df_emissions_stack[emission_item]
                * df_emissions_stack["annual_production_volume"]
            ).sum()

        return dict_emissions

    def calculate_constraint_share(self, year):
        # """
        # Calculate constraint share based on scope 1 emission
        # """
        # df_emission_stack = self.calculate_emission_stack(year)
        #
        # df_scope_1_emission_stack = df_emission_stack.groupby(["product"])[
        #     "scope_1_stack_emissions"
        # ].sum()
        #
        # df_constraint_share = (
        #     df_scope_1_emission_stack / df_scope_1_emission_stack.sum()
        # )
        # df_constraint_share[df_constraint_share < 0.05] = 0.05
        #
        # return (df_constraint_share / df_constraint_share.sum()).to_dict()
        pass

    def copy_availability(self, year):
        df = self.availability

        for product in PRODUCTS[SECTOR]:
            df.loc[df.year == year + 1, f"{product}_used"] = list(
                df.loc[df.year == year, f"{product}_used"]
            )

        df.loc[df.year == year + 1, "used"] = list(df.loc[df.year == year, "used"])
        df.loc[
            (df.year == year + 1) & (df.name.str.contains("Methanol")), "cap"
        ] = list(
            df.loc[(df.year == year + 1) & (df.name.str.contains("Methanol")), "cap"]
        )

    def update_availability(self, asset, year, remove=False):
        """
        Update the amount used of resources

        Args:
            year: current year
            remove:
            asset: update based on this asset
        """
        df = self.availability
        df = update_availability_from_asset(df, asset=asset, year=year)
        self.availability = df.round(1)
        return self

    def get_availability(self, year=None, name=None):
        df = self.availability.drop(columns=["unit"])

        if year is not None:
            df = df[df.year == year]

        if name is not None:
            df = df[df.name == name]

        return df

    def get_stack(self, year: int) -> AssetStack:
        return self.stacks[year]

    def update_stack(self, year, stack):
        self.stacks[year] = stack
        return self

    def copy_stack(self, year):
        """Copy this year's stack to next year"""
        old_stack = self.get_stack(year=year)
        new_stack = AssetStack(assets=old_stack.assets.copy())
        return self.add_stack(year=year + 1, stack=new_stack)

    def add_stack(self, year, stack):
        if year in self.stacks.keys():
            raise ValueError(
                "Cannot add stack, already present. Please use the update method"
            )

        self.stacks[year] = stack
        return self

    def get_capacity(self, year):
        """Get the capacity for a year"""
        stack = self.get_stack(year=year)
        return stack.get_annual_production_capacity()

    def aggregate_stacks(self, product, this_year=False):
        return pd.concat(
            [
                stack.aggregate_stack(year=year, this_year=this_year, product=product)
                for year, stack in self.stacks.items()
            ]
        )

    def make_initial_asset_stack_from_regional_data(self):
        """Make AssetStack from input data organised by region on total production volume and capacity, average capacity utilisation factor and average age in the initial year."""
        df_stack = self.importer.get_initial_asset_stack()

        # Get the number assets required
        # TODO: based on distribution of typical production capacities
        # TODO: create smaller asset to meet production capacity precisely
        df_stack["number_assets"] = (
            df_stack["annual_production_capacity"] / ASSUMED_ANNUAL_PRODUCTION_CAPACITY
        ).apply(lambda x: int(x))

        # Merge with technology specifications to get technology lifetime
        df_tech_characteristics = self.importer.get_technology_characteristics()
        df_stack = df_stack.merge(
            df_tech_characteristics[
                [
                    "product",
                    "region",
                    "technology",
                    "year",
                    "technology_classification",
                    "technology_lifetime",
                ]
            ],
            on=["product", "region", "year", "technology"],
            how="left",
        )

        # Create list of assets for every product, region and technology (corresponds to one row in the DataFrame)
        # TODO: based on distribution of CUF and commissioning year
        assets = df_stack.apply(
            lambda row: create_assets(
                n_assets=row["number_assets"],
                product=row["product"],
                technology=row["technology"],
                region=row["region"],
                year_commissioned=row["year"] - row["average_age"],
                annual_production_capacity=ASSUMED_ANNUAL_PRODUCTION_CAPACITY,
                cuf=row["average_cuf"],
                asset_lifetime=row["technology_lifetime"],
                technology_classification=row["technology_classification"],
            ),
            axis=1,
        ).tolist()
        assets = [item for sublist in assets for item in sublist]

        # Create AssetStack for model start year
        return {self.start_year: AssetStack(assets)}

    def make_initial_asset_stack_from_asset_data(self):
        """Make AssetStack from asset-specific data (as opposed to average regional data)."""
        logger.info("Creating initial asset stack from asset data")
        df_stack = self.importer.get_initial_asset_stack()
        df_stack["number_assets"] = 1
        df_tech_characteristics = self.importer.get_technology_characteristics()
        df_tech_characteristics.rename(
            columns={"technology_destination": "technology"}, inplace=True
        )
        df_stack.rename(columns={"year": "year_commissioned"}, inplace=True)
        df_stack["year"] = self.start_year
        df_stack = df_stack.merge(
            df_tech_characteristics[
                [
                    "year",
                    "product",
                    "region",
                    "technology",
                    "classification",
                    "technology_lifetime",
                ]
            ],
            on=["product", "year", "region", "technology"],
            how="left",
        )
        assets = df_stack.apply(
            lambda row: create_assets(
                n_assets=row["number_assets"],
                product=row["product"],
                technology=row["technology"],
                region=row["region"],
                year_commissioned=row["year_commissioned"],
                annual_production_capacity=row["annual_production_capacity"],
                cuf=row["capacity_factor"],
                asset_lifetime=row["technology_lifetime"],
                technology_classification=row["classification"],
            ),
            axis=1,
        ).tolist()
        assets = [item for sublist in assets for item in sublist]
        logger.info(f"Created {len(assets)} initial assets")

        # Create AssetStack for model start year
        return {self.start_year: AssetStack(assets)}

    def _get_weighted_average(
        self, df, vars, product, year, methanol_type: str = None, emissions=True
    ):
        """Calculate the weighted average of variables over regions/technologies"""
        df_assets = flatten_columns(self.stacks[year].aggregate_stack(product=product))

        df = pd.merge(
            df_assets.reset_index(),
            df.reset_index(),
            on=["technology", "region"],
        )

        return (
            (
                df[vars].multiply(df["capacity_total"], axis="index").sum()
                / df["capacity_total"].sum()
            ).to_dict()
            if emissions
            else (
                df[vars].multiply(df["capacity_total"], axis="index").sum()
                / df["capacity_total"].sum()
            ).mean()
        )

    def get_average_emissions(
        self, product: str, year: int, methanol_type: str = None
    ) -> int:
        """
        Calculate emissions of a product, based on the assets that produce it in a year

        Returns:
            Emissions of producing the product in this year (averaged over technologies and locations)
        """
        df_emissions = self.get_emissions(product=product, year=year)

        return self._get_weighted_average(
            df=df_emissions,
            vars=["scope_1", "scope_2", "scope_3_upstream", "scope_3_downstream"],
            year=year,
            product=product,
            methanol_type=methanol_type,
            emissions=True,
        )

    def get_average_levelized_cost(
        self, product: str, year: int, methanol_type: str = None
    ) -> int:
        """
        Calculate levelized cost of a product, based on the assets that produce it in a year

        Returns:
            Levelized cost of producing the product in this year (averaged over technologies and locations)
        """

        df_lcox = self.get_cost(product=product, year=year)["lcox"]
        return self._get_weighted_average(
            df_lcox,
            vars=["new_build_brownfield"],
            year=year,
            product=product,
            methanol_type=methanol_type,
            emissions=False,
        )

    def get_total_volume(self, product: str, year: int, methanol_type=None):
        """Get total volume produced of a product in a year"""
        df_assets = flatten_columns(self.stacks[year].aggregate_stack(product=product))

        # Return total capacity in Mton/annum
        return df_assets["capacity_total"].sum()<|MERGE_RESOLUTION|>--- conflicted
+++ resolved
@@ -10,33 +10,20 @@
 from plotly.offline import plot
 from plotly.subplots import make_subplots
 
-from mppshared.calculate.calculate_availablity import update_availability_from_asset
-from mppshared.config import (
-    ASSUMED_ANNUAL_PRODUCTION_CAPACITY,
-    EMISSION_SCOPES,
-    END_YEAR,
-    GHGS,
-    INITIAL_ASSET_DATA_LEVEL,
-    LOG_LEVEL,
-    MODEL_SCOPE,
-    PRODUCTS,
-    RANK_TYPES,
-    SECTOR,
-    START_YEAR,
-)
+from mppshared.calculate.calculate_availablity import \
+    update_availability_from_asset
+from mppshared.config import (ASSUMED_ANNUAL_PRODUCTION_CAPACITY,
+                              EMISSION_SCOPES, END_YEAR, GHGS,
+                              INITIAL_ASSET_DATA_LEVEL, LOG_LEVEL, MODEL_SCOPE,
+                              PRODUCTS, RANK_TYPES, SECTOR, START_YEAR)
 from mppshared.import_data.intermediate_data import IntermediateDataImporter
-
 # from mppshared.rank.rank_technologies import import_tech_data, rank_tech
 from mppshared.models.asset import Asset, AssetStack, create_assets
 from mppshared.models.carbon_budget import CarbonBudget
 from mppshared.models.transition import TransitionRegistry
-<<<<<<< HEAD
 from mppshared.utility.dataframe_utility import (flatten_columns,
                                                  get_emission_columns)
 from mppshared.utility.utils import get_logger
-=======
-from mppshared.utility.dataframe_utility import flatten_columns, get_emission_columns
->>>>>>> d5b0f9fa
 
 logger = get_logger(__name__)
 logger.setLevel(LOG_LEVEL)
@@ -104,7 +91,6 @@
         # logger.debug("Getting availability")
         # self.availability = self._import_availability()
 
-<<<<<<< HEAD
         logger.debug("Getting process data")
         # self.process_data = self.importer.get_all_process_data()
         logger.debug("Getting all transitions and cost")
@@ -113,15 +99,6 @@
         # self.inputs_pivot = self.importer.get_process_data(data_type="inputs")
         logger.debug("Getting the asset specs")
         self.asset_specs = self.importer.get_asset_specs()
-=======
-        # TODO: remove this legacy function
-        # logger.debug("Getting process data")
-        # self.process_data = self.importer.get_all_process_data()
-
-        # TODO: Raw material data is missing and should be called inputs to import it
-        # self.inputs_pivot = self.importer.get_process_data(data_type="inputs")
-        # self.asset_specs = self.importer.get_asset_specs()
->>>>>>> d5b0f9fa
 
         # Initialize TransitionRegistry to track technology transitions
         logger.debug("Getting the transition registry to track technology transitions")
