--- conflicted
+++ resolved
@@ -11,7 +11,6 @@
 from plotly.offline import plot
 from plotly.subplots import make_subplots
 
-<<<<<<< HEAD
 from mppshared.calculate.calculate_availablity import update_availability_from_asset
 from mppshared.config import (
     ASSUMED_ANNUAL_PRODUCTION_CAPACITY_MT,
@@ -26,23 +25,6 @@
     SECTOR,
     START_YEAR,
 )
-=======
-from mppshared.calculate.calculate_availablity import \
-    update_availability_from_asset
-from mppshared.config import (ASSUMED_ANNUAL_PRODUCTION_CAPACITY,
-                              EMISSION_SCOPES, END_YEAR, GHGS,
-                              INITIAL_ASSET_DATA_LEVEL, LOG_LEVEL, MODEL_SCOPE,
-                              PRODUCTS, RANK_TYPES, SECTOR, START_YEAR)
->>>>>>> 767fd5c6
-from mppshared.import_data.intermediate_data import IntermediateDataImporter
-# from mppshared.rank.rank_technologies import import_tech_data, rank_tech
-from mppshared.models.asset import Asset, AssetStack, create_assets
-from mppshared.models.carbon_budget import CarbonBudget
-<<<<<<< HEAD
-from mppshared.models.carbon_cost_trajectory import CarbonCostTrajectory
-from mppshared.models.transition import TransitionRegistry
-=======
->>>>>>> 767fd5c6
 from mppshared.models.technology_rampup import TechnologyRampup
 from mppshared.models.transition import TransitionRegistry
 from mppshared.utility.dataframe_utility import (flatten_columns,
