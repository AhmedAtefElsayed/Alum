""" Logic for technology transitions of type brownfield rebuild and brownfield renovation."""
import sys
from copy import deepcopy
from operator import methodcaller
import numpy as np
import random

from mppshared.agent_logic.agent_logic_functions import (
    remove_transition, select_best_transition, remove_all_transitions_with_destination_technology)
from mppshared.config import LOG_LEVEL, MAX_ANNUAL_BROWNFIELD_TRANSITIONS
from mppshared.models.constraints import check_constraints
from mppshared.models.simulation_pathway import SimulationPathway
from mppshared.utility.log_utility import get_logger

logger = get_logger(__name__)
logger.setLevel(LOG_LEVEL)


def brownfield(
    pathway: SimulationPathway, product: str, year: int
) -> SimulationPathway:
    """Apply brownfield rebuild or brownfield renovation transition to eligible Assets in the AssetStack.

    Args:
        pathway: decarbonization pathway that describes the composition of the AssetStack in every year of the model horizon
        year: current year in which technology transitions are enacted
        product: product for which technology transitions are enacted

    Returns:
        Updated decarbonization pathway with the updated AssetStack in the subsequent year according to the brownfield transitions enacted
    """
    logger.debug(f"Starting brownfield transition logic for year {year}")

    # Next year's asset stack is changed by the brownfield transitions
    new_stack = pathway.get_stack(year=year + 1)

    # Get ranking table for brownfield transitions
    df_rank = pathway.get_ranking(year=year, product=product, rank_type="brownfield")

    # Get assets eligible for brownfield transitions
    candidates = new_stack.get_assets_eligible_for_brownfield(
        year=year, sector=pathway.sector
    )

    # Track number of assets that undergo transition
    # TODO: implement constraints for number of brownfield transitions per year
    n_assets_transitioned = 0
    logger.debug(
        f"Number of assets eligible for brownfield transition: {len(candidates)} in year {year}"
    )

    # Enact brownfield transitions while there are still candidates
<<<<<<< HEAD
    while (candidates != []) & (
        n_assets_transitioned <= MAX_ANNUAL_BROWNFIELD_TRANSITIONS[pathway.sector]
    ):
        # TODO: how do we avoid that all assets are retrofit at once in the beginning?
        # TODO: implement foresight with brownfield rebuild
=======
    while (candidates != []) & (n_assets_transitioned <= MAX_ANNUAL_BROWNFIELD_TRANSITIONS[pathway.sector]):
        
>>>>>>> 4fb94fba
        # Find assets can undergo the best transition. If there are no assets for the best transition, continue searching with the next-best transition
        best_candidates = []
        while not best_candidates:

            # If no more transitions available, break and return pathway
            if df_rank.empty:
                return pathway

            # Choose the best transition, i.e. highest decommission rank
            best_transition = select_best_transition(df_rank)

            if "PPA" in best_transition["technology_destination"]:
                best_candidates = list(
                    filter(
                        lambda asset: (
                            asset.technology == best_transition["technology_origin"]
                        )
                        & (asset.region == best_transition["region"])
                        & (asset.product == best_transition["product"])
                        & (asset.ppa_allowed == True),
                        candidates,
                    )
                )
            else:
                best_candidates = list(
                    filter(
                        lambda asset: (
                            asset.technology == best_transition["technology_origin"]
                        )
                        & (asset.region == best_transition["region"])
                        & (asset.product == best_transition["product"]),
                        candidates,
                    )
                )
            new_technology = best_transition["technology_destination"]
            # Remove best transition from ranking table
            df_rank = remove_transition(df_rank, best_transition)

        # If several candidates for best transition, choose asset for transition randomly
        asset_to_update = random.choice(best_candidates)

        # Update asset tentatively (needs deepcopy to provide changes to original stack)
        tentative_stack = deepcopy(new_stack)
        origin_technology = asset_to_update.technology
        tentative_stack.update_asset(asset_to_update, new_technology=new_technology, new_classification=best_transition["technology_classification"])

        # Check constraints with tentative new stack
        dict_constraints = check_constraints(
            pathway=pathway,
            stack=tentative_stack,
            product=product,
            year=year,
            transition_type="brownfield",
        )

        # If no constraint is hurt, execute the brownfield transition
        if all(value == True for value in dict_constraints.values()):
            logger.debug(
                f"Updating asset from technology {origin_technology} to technology {new_technology} in region {asset_to_update.region}, annual production {asset_to_update.get_annual_production_volume()} and UUID {asset_to_update.uuid}"
            )
            # Set retrofit or rebuild attribute to True according to type of brownfield transition
            if best_transition["switch_type"] == "brownfield_renovation":
                asset_to_update.retrofit = True
            if best_transition["switch_type"] == "brownfield_newbuild":
                asset_to_update.rebuild = True

            # Update asset stack
            new_stack.update_asset(
                asset_to_update,
                new_technology=new_technology,
                new_classification=best_transition["technology_classification"]
            )

            # Remove asset from candidates
            candidates.remove(asset_to_update)
            n_assets_transitioned += 1

        # If the emissions constraint and/or the technology ramp-up constraint is hurt, remove remove that destination technology from the ranking table and try again
        elif (dict_constraints["emissions_constraint"]==False) | dict_constraints["rampup_constraint"]==False:
            df_rank = remove_all_transitions_with_destination_technology(df_rank, best_transition["technology_destination"])
        
            
    logger.debug(
        f"{n_assets_transitioned} assets transitioned in year {year} for product {product} in sector {pathway.sector}"
    )

    return pathway<|MERGE_RESOLUTION|>--- conflicted
+++ resolved
@@ -1,12 +1,14 @@
 """ Logic for technology transitions of type brownfield rebuild and brownfield renovation."""
+import random
 import sys
 from copy import deepcopy
 from operator import methodcaller
+
 import numpy as np
-import random
 
 from mppshared.agent_logic.agent_logic_functions import (
-    remove_transition, select_best_transition, remove_all_transitions_with_destination_technology)
+    remove_all_transitions_with_destination_technology, remove_transition,
+    select_best_transition)
 from mppshared.config import LOG_LEVEL, MAX_ANNUAL_BROWNFIELD_TRANSITIONS
 from mppshared.models.constraints import check_constraints
 from mppshared.models.simulation_pathway import SimulationPathway
@@ -50,16 +52,11 @@
     )
 
     # Enact brownfield transitions while there are still candidates
-<<<<<<< HEAD
     while (candidates != []) & (
         n_assets_transitioned <= MAX_ANNUAL_BROWNFIELD_TRANSITIONS[pathway.sector]
     ):
         # TODO: how do we avoid that all assets are retrofit at once in the beginning?
         # TODO: implement foresight with brownfield rebuild
-=======
-    while (candidates != []) & (n_assets_transitioned <= MAX_ANNUAL_BROWNFIELD_TRANSITIONS[pathway.sector]):
-        
->>>>>>> 4fb94fba
         # Find assets can undergo the best transition. If there are no assets for the best transition, continue searching with the next-best transition
         best_candidates = []
         while not best_candidates:
@@ -104,7 +101,11 @@
         # Update asset tentatively (needs deepcopy to provide changes to original stack)
         tentative_stack = deepcopy(new_stack)
         origin_technology = asset_to_update.technology
-        tentative_stack.update_asset(asset_to_update, new_technology=new_technology, new_classification=best_transition["technology_classification"])
+        tentative_stack.update_asset(
+            asset_to_update,
+            new_technology=new_technology,
+            new_classification=best_transition["technology_classification"],
+        )
 
         # Check constraints with tentative new stack
         dict_constraints = check_constraints(
@@ -130,7 +131,7 @@
             new_stack.update_asset(
                 asset_to_update,
                 new_technology=new_technology,
-                new_classification=best_transition["technology_classification"]
+                new_classification=best_transition["technology_classification"],
             )
 
             # Remove asset from candidates
@@ -138,10 +139,13 @@
             n_assets_transitioned += 1
 
         # If the emissions constraint and/or the technology ramp-up constraint is hurt, remove remove that destination technology from the ranking table and try again
-        elif (dict_constraints["emissions_constraint"]==False) | dict_constraints["rampup_constraint"]==False:
-            df_rank = remove_all_transitions_with_destination_technology(df_rank, best_transition["technology_destination"])
-        
-            
+        elif (dict_constraints["emissions_constraint"] == False) | dict_constraints[
+            "rampup_constraint"
+        ] == False:
+            df_rank = remove_all_transitions_with_destination_technology(
+                df_rank, best_transition["technology_destination"]
+            )
+
     logger.debug(
         f"{n_assets_transitioned} assets transitioned in year {year} for product {product} in sector {pathway.sector}"
     )
