""" Logic for technology transitions of type brownfield rebuild and brownfield renovation."""
import random
import sys
from copy import deepcopy
from operator import methodcaller

import numpy as np

from mppshared.agent_logic.agent_logic_functions import (
<<<<<<< HEAD
    remove_transition,
    select_best_transition,
    remove_all_transitions_with_destination_technology,
)
from mppshared.config import ANNUAL_RENOVATION_SHARE, LOG_LEVEL
=======
    remove_all_transitions_with_destination_technology, remove_transition,
    select_best_transition)
from mppshared.config import (ANNUAL_RENOVATION_SHARE, LOG_LEVEL,
                              MAX_ANNUAL_BROWNFIELD_TRANSITIONS)
>>>>>>> 96700304
from mppshared.models.constraints import check_constraints
from mppshared.models.simulation_pathway import SimulationPathway
from mppshared.utility.log_utility import get_logger

logger = get_logger(__name__)
logger.setLevel(LOG_LEVEL)


def brownfield(
    pathway: SimulationPathway, product: str, year: int
) -> SimulationPathway:
    """Apply brownfield rebuild or brownfield renovation transition to eligible Assets in the AssetStack.

    Args:
        pathway: decarbonization pathway that describes the composition of the AssetStack in every year of the model horizon
        year: current year in which technology transitions are enacted
        product: product for which technology transitions are enacted

    Returns:
        Updated decarbonization pathway with the updated AssetStack in the subsequent year according to the brownfield transitions enacted
    """
    logger.debug(f"Starting brownfield transition logic for year {year}")

    # Next year's asset stack is changed by the brownfield transitions
    new_stack = pathway.get_stack(year=year + 1)

    # Get ranking table for brownfield transitions
    df_rank = pathway.get_ranking(year=year, product=product, rank_type="brownfield")

    # Get assets eligible for brownfield transitions
    candidates = new_stack.get_assets_eligible_for_brownfield(
        year=year, sector=pathway.sector
    )

    # Track number of assets that undergo transition
    n_assets_transitioned = 0
    maximum_n_assets_transitioned = np.floor(
        ANNUAL_RENOVATION_SHARE[pathway.sector] * new_stack.get_number_of_assets()
    )
    logger.debug(
        f"Number of assets eligible for brownfield transition: {len(candidates)} in year {year}, of which maximum {maximum_n_assets_transitioned} can be transitioned."
    )

    # Enact brownfield transitions while there are still candidates
<<<<<<< HEAD
    while (candidates != []) & (n_assets_transitioned <= maximum_n_assets_transitioned):

=======
    while (candidates != []) & (
        n_assets_transitioned <= MAX_ANNUAL_BROWNFIELD_TRANSITIONS[pathway.sector]
    ):
        # TODO: how do we avoid that all assets are retrofit at once in the beginning?
        # TODO: implement foresight with brownfield rebuild
>>>>>>> 96700304
        # Find assets can undergo the best transition. If there are no assets for the best transition, continue searching with the next-best transition
        best_candidates = []
        while not best_candidates:

            # If no more transitions available, break and return pathway
            if df_rank.empty:
                return pathway

            # Choose the best transition, i.e. highest decommission rank
            best_transition = select_best_transition(df_rank)
            # Check it the transition has PPA on it, if so only get plants that allow transition to ppa
            if "PPA" in best_transition["technology_destination"]:
                best_candidates = list(
                    filter(
                        lambda asset: (
                            asset.technology == best_transition["technology_origin"]
                        )
                        & (asset.region == best_transition["region"])
                        & (asset.product == best_transition["product"])
                        & (asset.ppa_allowed == True),
                        candidates,
                    )
                )
            else:
                best_candidates = list(
                    filter(
                        lambda asset: (
                            asset.technology == best_transition["technology_origin"]
                        )
                        & (asset.region == best_transition["region"])
                        & (asset.product == best_transition["product"]),
                        candidates,
                    )
                )
            new_technology = best_transition["technology_destination"]
            # Remove best transition from ranking table
            df_rank = remove_transition(df_rank, best_transition)

        # If several candidates for best transition, choose asset for transition randomly
        asset_to_update = random.choice(best_candidates)

        # Update asset tentatively (needs deepcopy to provide changes to original stack)
        tentative_stack = deepcopy(new_stack)
        origin_technology = asset_to_update.technology
        tentative_stack.update_asset(
            asset_to_update,
            new_technology=new_technology,
            new_classification=best_transition["technology_classification"],
        )

        # Check constraints with tentative new stack
        dict_constraints = check_constraints(
            pathway=pathway,
            stack=tentative_stack,
            product=product,
            year=year,
            transition_type="brownfield",
        )

        # If no constraint is hurt, execute the brownfield transition
        if all(value == True for value in dict_constraints.values()):
            logger.debug(
                f"Updating asset from technology {origin_technology} to technology {new_technology} in region {asset_to_update.region}, annual production {asset_to_update.get_annual_production_volume()} and UUID {asset_to_update.uuid}"
            )
            # Set retrofit or rebuild attribute to True according to type of brownfield transition
            if best_transition["switch_type"] == "brownfield_renovation":
                asset_to_update.retrofit = True
            if best_transition["switch_type"] == "brownfield_newbuild":
                asset_to_update.rebuild = True

            # Update asset stack
            new_stack.update_asset(
                asset_to_update,
                new_technology=new_technology,
                new_classification=best_transition["technology_classification"],
            )

            # Remove asset from candidates
            candidates.remove(asset_to_update)
            n_assets_transitioned += 1

        # If the emissions constraint and/or the technology ramp-up constraint is hurt, remove remove that destination technology from the ranking table and try again
        elif (dict_constraints["emissions_constraint"] == False) | dict_constraints[
            "rampup_constraint"
        ] == False:
            df_rank = remove_all_transitions_with_destination_technology(
                df_rank, best_transition["technology_destination"]
            )

    logger.debug(
        f"{n_assets_transitioned} assets transitioned in year {year} for product {product} in sector {pathway.sector}"
    )

    return pathway<|MERGE_RESOLUTION|>--- conflicted
+++ resolved
@@ -7,18 +7,11 @@
 import numpy as np
 
 from mppshared.agent_logic.agent_logic_functions import (
-<<<<<<< HEAD
     remove_transition,
     select_best_transition,
     remove_all_transitions_with_destination_technology,
 )
 from mppshared.config import ANNUAL_RENOVATION_SHARE, LOG_LEVEL
-=======
-    remove_all_transitions_with_destination_technology, remove_transition,
-    select_best_transition)
-from mppshared.config import (ANNUAL_RENOVATION_SHARE, LOG_LEVEL,
-                              MAX_ANNUAL_BROWNFIELD_TRANSITIONS)
->>>>>>> 96700304
 from mppshared.models.constraints import check_constraints
 from mppshared.models.simulation_pathway import SimulationPathway
 from mppshared.utility.log_utility import get_logger
@@ -63,16 +56,10 @@
     )
 
     # Enact brownfield transitions while there are still candidates
-<<<<<<< HEAD
     while (candidates != []) & (n_assets_transitioned <= maximum_n_assets_transitioned):
-
-=======
-    while (candidates != []) & (
-        n_assets_transitioned <= MAX_ANNUAL_BROWNFIELD_TRANSITIONS[pathway.sector]
-    ):
         # TODO: how do we avoid that all assets are retrofit at once in the beginning?
         # TODO: implement foresight with brownfield rebuild
->>>>>>> 96700304
+
         # Find assets can undergo the best transition. If there are no assets for the best transition, continue searching with the next-best transition
         best_candidates = []
         while not best_candidates:
