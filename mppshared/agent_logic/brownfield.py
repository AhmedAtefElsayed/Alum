""" Logic for technology transitions of type brownfield rebuild and brownfield renovation."""
import random
import sys
from copy import deepcopy
from operator import methodcaller

import numpy as np
<<<<<<< HEAD
import pandas as pd
import random
=======
>>>>>>> 767fd5c6

from mppshared.agent_logic.agent_logic_functions import (
    remove_transition,
    select_best_transition,
    remove_all_transitions_with_destination_technology,
    apply_regional_technology_ban,
)
from mppshared.config import (
    ANNUAL_RENOVATION_SHARE,
    LOG_LEVEL,
    RANKING_COST_METRIC,
    REGIONAL_TECHNOLOGY_BAN,
)
from mppshared.models.constraints import check_constraints
from mppshared.models.simulation_pathway import SimulationPathway
from mppshared.utility.log_utility import get_logger

logger = get_logger(__name__)
logger.setLevel(LOG_LEVEL)


def brownfield(pathway: SimulationPathway, year: int) -> SimulationPathway:
    """Apply brownfield rebuild or brownfield renovation transition to eligible Assets in the AssetStack.

    Args:
        pathway: decarbonization pathway that describes the composition of the AssetStack in every year of the model horizon
        year: current year in which technology transitions are enacted
        product: product for which technology transitions are enacted

    Returns:
        Updated decarbonization pathway with the updated AssetStack in the subsequent year according to the brownfield transitions enacted
    """
    logger.debug(f"Starting brownfield transition logic for year {year}")

    # Next year's asset stack is changed by the brownfield transitions
    new_stack = pathway.get_stack(year=year + 1)

    # Get ranking table for brownfield transitions
    df_rank = pathway.get_ranking(year=year, rank_type="brownfield")

    # Apply filters for the chemical sector
    if pathway.sector == "chemicals":
        df_rank = apply_brownfield_filters_chemicals(df_rank, pathway, year)

    # Apply regional technology ban
    df_rank = apply_regional_technology_ban(
        df_rank, sector_bans=REGIONAL_TECHNOLOGY_BAN[pathway.sector]
    )

    # In 2020 and 2021 do nothing to picture historical trajectory
    if year in [2020, 2021]:
        df_rank = pd.DataFrame()

    # If pathway is BAU, take out brownfield renovation to avoid retrofits to end-state technologies
    if pathway.pathway == "BAU":
        df_rank = df_rank.loc[~(df_rank["switch_type"] == "brownfield_renovation")]

    # Get assets eligible for brownfield transitions
    candidates = new_stack.get_assets_eligible_for_brownfield(
        year=year, sector=pathway.sector
    )

    # Track number of assets that undergo transition
    # TODO: renovation share applied to assets with initial technology?
    n_assets_transitioned = 0
    maximum_n_assets_transitioned = np.floor(
        ANNUAL_RENOVATION_SHARE[pathway.sector] * new_stack.get_number_of_assets()
    )
    logger.debug(
        f"Number of assets eligible for brownfield transition: {len(candidates)} in year {year}, of which maximum {maximum_n_assets_transitioned} can be transitioned."
    )

    # Enact brownfield transitions while there are still candidates
    while (candidates != []) & (n_assets_transitioned <= maximum_n_assets_transitioned):
        # TODO: how do we avoid that all assets are retrofit at once in the beginning?
        # TODO: implement foresight with brownfield rebuild

        # Find assets can undergo the best transition. If there are no assets for the best transition, continue searching with the next-best transition
        best_candidates = []
        while not best_candidates:

            # If no more transitions available, break and return pathway
            if df_rank.empty:
                return pathway

            # Choose the best transition, i.e. highest decommission rank
            best_transition = select_best_transition(df_rank)
            # Check it the transition has PPA on it, if so only get plants that allow transition to ppa
            if "PPA" in best_transition["technology_destination"]:
                best_candidates = list(
                    filter(
                        lambda asset: (
                            asset.technology == best_transition["technology_origin"]
                        )
                        & (asset.region == best_transition["region"])
                        & (asset.product == best_transition["product"])
                        & (asset.ppa_allowed == True),
                        candidates,
                    )
                )
            else:
                best_candidates = list(
                    filter(
                        lambda asset: (
                            asset.technology == best_transition["technology_origin"]
                        )
                        & (asset.region == best_transition["region"])
                        & (asset.product == best_transition["product"]),
                        candidates,
                    )
                )
            new_technology = best_transition["technology_destination"]

            # emove best transition from ranking table (other assets could undergo the same transition)
            df_rank = remove_transition(df_rank, best_transition)

        # If several candidates for best transition, choose asset for transition randomly
        asset_to_update = random.choice(best_candidates)

        # Update asset tentatively (needs deepcopy to provide changes to original stack)
        tentative_stack = deepcopy(new_stack)
        origin_technology = asset_to_update.technology
        tentative_stack.update_asset(
            asset_to_update,
            new_technology=new_technology,
            new_classification=best_transition["technology_classification"],
        )

        # Check constraints with tentative new stack
        dict_constraints = check_constraints(
            pathway=pathway,
            stack=tentative_stack,
            year=year,
            transition_type="brownfield",
        )

        # If no constraint is hurt, execute the brownfield transition
        if (dict_constraints["emissions_constraint"] == True) & (
            dict_constraints["rampup_constraint"] == True
        ):
            logger.debug(
                f"Updating {asset_to_update.product} asset from technology {origin_technology} to technology {new_technology} in region {asset_to_update.region}, annual production {asset_to_update.get_annual_production_volume()} and UUID {asset_to_update.uuid}"
            )
            # Set retrofit or rebuild attribute to True according to type of brownfield transition
            if best_transition["switch_type"] == "brownfield_renovation":
                asset_to_update.retrofit = True
            if best_transition["switch_type"] == "brownfield_newbuild":
                asset_to_update.rebuild = True

            # Update asset stack
            new_stack.update_asset(
                asset_to_update,
                new_technology=new_technology,
                new_classification=best_transition["technology_classification"],
            )

            # Remove asset from candidates
            candidates.remove(asset_to_update)
            n_assets_transitioned += 1

        # If the emissions constraint and/or the technology ramp-up constraint is hurt, remove remove that destination technology from the ranking table and try again
        elif (dict_constraints["emissions_constraint"] == False) | dict_constraints[
            "rampup_constraint"
        ] == False:
            df_rank = remove_all_transitions_with_destination_technology(
                df_rank, best_transition["technology_destination"]
            )

    logger.debug(f"{n_assets_transitioned} assets transitioned in year {year}.")

    return pathway


def apply_brownfield_filters_chemicals(
    df_rank: pd.DataFrame, pathway: SimulationPathway, year: int
) -> pd.DataFrame:
    """For chemicals, the LC pathway is driven by a carbon price. Hence, brownfield transitions only happen
    when they decrease LCOX. For the FA pathway, this is not the case."""

    if pathway.pathway == "fa":
        return df_rank

    cost_metric = RANKING_COST_METRIC[pathway.sector]

    # Get LCOX of origin technologies for retrofit
    # TODO: check simplification that lcox of the current year is taken
    #! Compare LCOX of newbuild technologies
    df_greenfield = pathway.get_ranking(year=year, rank_type="greenfield")
    df_lcox = df_greenfield.loc[df_greenfield["technology_origin"] == "New-build"]
    df_lcox = df_lcox[
        [
            "product",
            "region",
            "technology_destination",
            "year",
            cost_metric,
        ]
    ]

    df_destination_techs = df_lcox.rename(
        {cost_metric: f"{cost_metric}_destination"}, axis=1
    )

    df_origin_techs = df_lcox.rename(
        {
            "technology_destination": "technology_origin",
            cost_metric: f"{cost_metric}_origin",
        },
        axis=1,
    )

    # For China, add DAC component of LCOX to urea production with Natural Gas SMR after 2035
    year_dac = 2035
    lcox_comp_dac = 152.65  # USD/tUrea
    df_origin_techs["lcox"] = np.where(
        (df_origin_techs["region"] == "China") & (df_origin_techs["year"] >= year_dac),
        df_origin_techs["lcox_origin"] + lcox_comp_dac,
        df_origin_techs["lcox_origin"],
    )

    # Add to ranking table and filter out retrofits which would increase LCOX
    df_rank = df_rank.merge(
        df_origin_techs,
        on=["product", "region", "technology_origin", "year"],
        how="left",
    ).fillna(0)

    df_rank = df_rank.merge(
        df_destination_techs,
        on=["product", "region", "technology_destination", "year"],
        how="left",
    ).fillna(0)

    filter = df_rank[f"{cost_metric}_destination"] < df_rank[f"{cost_metric}_origin"]
    df_rank = df_rank.loc[filter]

    return df_rank<|MERGE_RESOLUTION|>--- conflicted
+++ resolved
@@ -5,11 +5,9 @@
 from operator import methodcaller
 
 import numpy as np
-<<<<<<< HEAD
 import pandas as pd
 import random
-=======
->>>>>>> 767fd5c6
+
 
 from mppshared.agent_logic.agent_logic_functions import (
     remove_transition,
