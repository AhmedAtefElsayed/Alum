--- conflicted
+++ resolved
@@ -220,107 +220,71 @@
                     asset_transition["region"], "region_max_plants_newbuild"
                 ]
             )
-
+            
+            # Remove greenfield switches in that region if regional supply constraint hurt
+            if regional_supply_constraint_hurt:
+                df_rank = df_rank.loc[df_rank["region"] != asset_transition["region"]]
+                logger.debug(
+                    f"Region {asset_transition['region']} already supplies {region_global_demand_share*100} % of global demand."
+                )
+                
+                # move to next iteration
+                continue
+
+        
+        # Make new asset and check the constraints
+        new_asset = make_new_asset(
+            asset_transition=asset_transition,
+            df_technology_characteristics=pathway.df_technology_characteristics,
+            year=year,
+            annual_production_capacity=annual_production_capacity,
+            cuf=cuf,
+            emission_scopes=pathway.emission_scopes,
+            cuf_lower_threshold=pathway.cuf_lower_threshold,
+            ghgs=pathway.ghgs,
+        )
+        new_asset.greenfield = True
+
+        # Tentatively update the stack and check constraints
+        logger.debug(
+            f"{year}: Attempting to build asset in {new_asset.region} (technology: {new_asset.technology})"
+        )
+        tentative_stack = deepcopy(stack)
+        tentative_stack.append(new_asset)
+
+        dict_constraints = check_constraints(
+            pathway=pathway,
+            stack=tentative_stack,
+            year=year,
+            transition_type="greenfield",
+            product=product,
+        )
+
+        # todo: check if we need this; the constraints checking functions should return True in these cases and make this obsolete!
+        """
+        # Ensure that newbuild capacity from project pipeline does not lead to erroneous constraint violation
+        if "CCS" not in asset_transition["technology_destination"]:
+            dict_constraints["co2_storage_constraint"] = True
+
+        if "Electrolyser" not in asset_transition["technology_destination"]:
+            dict_constraints["electrolysis_capacity_addition_constraint"] = True
+        """
+
+        # Asset can be created if no constraint hurt
+        if all(
+            [
+                dict_constraints[k]
+                for k in dict_constraints.keys()
+                if k in pathway.constraints_to_apply and k != "regional_constraint"
+            ]
+        ):
+            logger.debug(f"{year}: All constraints fulfilled.")
+            if return_df_rank:
+                return new_asset, df_rank
+            else:
+                return new_asset
         else:
-            regional_supply_constraint_hurt = False
-
-        # Remove greenfield switches in that region if regional supply constraint hurt
-        if regional_supply_constraint_hurt == True:
-            df_rank = df_rank.loc[df_rank["region"] != asset_transition["region"]]
-            logger.debug(
-                f"Region {asset_transition['region']} already supplies {region_global_demand_share*100} % of global demand."
-            )
-
-        else:
-<<<<<<< HEAD
-            # Make new asset and check the constraints
-            new_asset = make_new_asset(
-                asset_transition=asset_transition,
-                df_technology_characteristics=pathway.df_technology_characteristics,
-                year=year,
-                annual_production_capacity=annual_production_capacity,
-                cuf=cuf,
-                emission_scopes=pathway.emission_scopes,
-                cuf_lower_threshold=pathway.cuf_lower_threshold,
-                ghgs=pathway.ghgs,
-            )
-            new_asset.greenfield = True
-
-            # Tentatively update the stack and check constraints
-            logger.debug(
-                f"{year}: Attempting to build asset in {new_asset.region} (technology: {new_asset.technology})"
-            )
-            tentative_stack = deepcopy(stack)
-            tentative_stack.append(new_asset)
-
-            dict_constraints = check_constraints(
-                pathway=pathway,
-                stack=tentative_stack,
-                year=year,
-                transition_type="greenfield",
-                product=product,
-            )
-
-            # Ensure that newbuild capacity from project pipeline does not lead to erroneous constraint violation
-            if "CCS" not in asset_transition["technology_destination"]:
-                dict_constraints["co2_storage_constraint"] = True
-
-            if "Electrolyser" not in asset_transition["technology_destination"]:
-                dict_constraints["electrolysis_capacity_addition_constraint"] = True
-
-            # Asset can be created if no constraint hurt
-            if all(
-                [
-                    dict_constraints[k]
-                    for k in dict_constraints.keys()
-                    if k in pathway.constraints_to_apply and k != "regional_constraint"
-                ]
-            ):
-                logger.debug(f"{year}: All constraints fulfilled.")
-                if return_df_rank:
-                    return new_asset, df_rank
-                else:
-                    return new_asset
-            else:
-                # EMISSIONS
-                if "emissions_constraint" in pathway.constraints_to_apply:
-                    if not dict_constraints["emissions_constraint"]:
-                        # remove best transition from ranking table and try again
-                        logger.debug(
-                            f"Handle emissions constraint: removing transition"
-                        )
-                        df_rank = remove_transition(
-                            df_rank=df_rank, transition=asset_transition
-                        )
-                if [
-                    "emissions_constraint",
-                    "flag_residual",
-                ] in pathway.constraints_to_apply:
-                    if (
-                        not dict_constraints["emissions_constraint"]
-                        & dict_constraints["flag_residual"]
-                    ):
-                        logger.debug(
-                            f"Handle (residual) emissions constraint: removing all transitions with CCS"
-                        )
-                        # remove all transitions with CCS (i.e. with residual emissions)
-                        df_rank = df_rank.loc[
-                            ~(df_rank["technology_destination"].str.contains("CCS"))
-                        ]
-
-                # RAMPUP
-                if "rampup_constraint" in pathway.constraints_to_apply:
-                    if not dict_constraints["rampup_constraint"]:
-                        # remove all transitions with that destination technology from the ranking table
-                        logger.debug(
-                            f"Handle ramp up constraint: removing destination technology"
-                        )
-                        df_rank = remove_all_transitions_with_destination_technology(
-                            df_rank, asset_transition["technology_destination"]
-                        )
-
-                # ELECTROLYSIS CAPACITY ADDITION
-=======
+        
             # EMISSIONS
             if "emissions_constraint" in pathway.constraints_to_apply:
                 if (
@@ -337,19 +301,29 @@
                             "technology_destination"
                         ],
                     )
->>>>>>> 03474a76
+                if (
+                    not dict_constraints["emissions_constraint"]
+                    and dict_constraints["flag_residual"]
+                ):
+                    logger.debug(
+                        f"Handle (residual) emissions constraint: removing all transitions with CCS"
+                    )
+                    # remove all transitions with CCS (i.e. with residual emissions)
+                    df_rank = df_rank.loc[
+                        ~(df_rank["technology_destination"].str.contains("CCS"))
+                    ]
+                    
+            # ELECTROLYSIS CAPACITY ADDITION
                 if (
                     "electrolysis_capacity_addition_constraint"
                     in pathway.constraints_to_apply
                 ):
-<<<<<<< HEAD
                     if not dict_constraints[
                         "electrolysis_capacity_addition_constraint"
                     ]:
                         # Remove all transitions with that destination technology from the ranking table
                         logger.debug(
                             f"Handle electrolysis capacity addition constraint: removing destination technology"
-=======
                     logger.debug(
                         f"Handle (residual) emissions constraint: removing all transitions with CCS"
                     )
@@ -357,6 +331,7 @@
                     df_rank = df_rank.loc[
                         ~(df_rank["technology_destination"].str.contains("CCS"))
                     ]
+                    
             # RAMPUP
             if "rampup_constraint" in pathway.constraints_to_apply:
                 if not dict_constraints["rampup_constraint"]:
@@ -370,6 +345,7 @@
                             "technology_destination"
                         ],
                     )
+                    
             # REGIONAL PRODUCTION
             if "regional_constraint" in pathway.constraints_to_apply:
                 if not dict_constraints["regional_constraint"]:
@@ -377,11 +353,41 @@
                     logger.critical(
                         f"WARNING: Regional production constraint not fulfilled in {year}."
                     )
+
+            # CO2 STORAGE
+            if "co2_storage_constraint" in pathway.constraints_to_apply:
+                if not dict_constraints["co2_storage_constraint"]:
+                    # Remove all transitions with that destination technology from the ranking table
+                    logger.debug(
+                        f"Handle CO2 storage constraint: removing destination technology"
+                    )
+                    df_rank = remove_all_transitions_with_destination_technology(
+                        df_rank, asset_transition["technology_destination"]
+                    )
+
+            # GLOBAL DEMAND SHARE
+            if "demand_share_constraint" in pathway.constraints_to_apply:
+                if not dict_constraints["demand_share_constraint"]:
+                    # Remove all transitions with that destination technology from the ranking table
+                    logger.debug(
+                        f"Handle global demand share constraint: removing destination technology"
+                    )
+                    df_rank = remove_all_transitions_with_destination_technology(
+                        df_rank, asset_transition["technology_destination"]
+                    )
+
+            # REGIONAL PRODUCTION
+            if "regional_constraint" in pathway.constraints_to_apply:
+                if not dict_constraints["regional_constraint"]:
+                    # todo
+                    logger.critical(
+                        f"WARNING: Regional production constraint not fulfilled in {year}."
+                    )
             # NATURAL GAS
             if "natural_gas_constraint" in pathway.constraints_to_apply:
                 if not dict_constraints["natural_gas_constraint"]:
                     # get regions where natural gas is exceeded
-                    dict_natural_gas_exceedance: dict = check_natural_gas_constraint(  # type: ignore
+                    dict_natural_gas_exceedance = check_natural_gas_constraint(
                         pathway=pathway,
                         product=product,
                         stack=tentative_stack,
@@ -396,58 +402,27 @@
                     ]
                     # check if regions other than the tentatively updated asset's region exceed the constraint
                     if exceeding_regions != [new_asset.region]:
-                        sys.exit(
+                        logger.critical(
                             f"{year}: Regions other than the tentatively updated asset's region exceed the natural gas "
                             f"constraint!"
->>>>>>> 03474a76
-                        )
-                        df_rank = remove_all_transitions_with_destination_technology(
-                            df_rank, asset_transition["technology_destination"]
-                        )
-
-                # CO2 STORAGE
-                if "co2_storage_constraint" in pathway.constraints_to_apply:
-                    if not dict_constraints["co2_storage_constraint"]:
-                        # Remove all transitions with that destination technology from the ranking table
+                        )
+                    else:
+                        # remove exceeding region from ranking
                         logger.debug(
-                            f"Handle CO2 storage constraint: removing destination technology"
-                        )
-                        df_rank = remove_all_transitions_with_destination_technology(
-                            df_rank, asset_transition["technology_destination"]
-                        )
-
-                # GLOBAL DEMAND SHARE
-                if "demand_share_constraint" in pathway.constraints_to_apply:
-                    if not dict_constraints["demand_share_constraint"]:
-                        # Remove all transitions with that destination technology from the ranking table
-                        logger.debug(
-                            f"Handle global demand share constraint: removing destination technology"
-                        )
-                        df_rank = remove_all_transitions_with_destination_technology(
-                            df_rank, asset_transition["technology_destination"]
-                        )
-<<<<<<< HEAD
-
-                # REGIONAL PRODUCTION
-                if "regional_constraint" in pathway.constraints_to_apply:
-                    if not dict_constraints["regional_constraint"]:
-                        # todo
-                        logger.critical(
-                            f"WARNING: Regional production constraint not fulfilled in {year}."
-                        )
-                # NATURAL GAS
-                if "natural_gas_constraint" in pathway.constraints_to_apply:
-                    if not dict_constraints["natural_gas_constraint"]:
-                        # get regions where natural gas is exceeded
-                        dict_natural_gas_exceedance = check_natural_gas_constraint(
-=======
+                            f"Handle natural gas constraint: removing all natural gas technologies "
+                            f"in {new_asset.region}"
+                        )
+                        df_rank = remove_techs_in_region_by_tech_substr(
+                            df_rank=df_rank,
+                            region=new_asset.region,
+                            tech_substr="natural gas",
+                        )
             # ALTERNATIVE FUEL
             if "alternative_fuel_constraint" in pathway.constraints_to_apply:
                 if not dict_constraints["alternative_fuel_constraint"]:
                     # get regions where alternative fuel is exceeded
-                    dict_alternative_fuel_exceedance: dict = (
-                        check_alternative_fuel_constraint(  # type: ignore
->>>>>>> 03474a76
+                    dict_alternative_fuel_exceedance = (
+                        check_alternative_fuel_constraint(
                             pathway=pathway,
                             product=product,
                             stack=tentative_stack,
@@ -455,64 +430,29 @@
                             transition_type="greenfield",
                             return_dict=True,
                         )
-                        exceeding_regions = [
-                            k
-                            for k in dict_natural_gas_exceedance.keys()
-                            if not dict_natural_gas_exceedance[k]
-                        ]
-                        # check if regions other than the tentatively updated asset's region exceed the constraint
-                        if exceeding_regions != [new_asset.region]:
-                            logger.critical(
-                                f"{year}: Regions other than the tentatively updated asset's region exceed the natural gas "
-                                f"constraint!"
-                            )
-                        else:
-                            # remove exceeding region from ranking
-                            logger.debug(
-                                f"Handle natural gas constraint: removing all natural gas technologies "
-                                f"in {new_asset.region}"
-                            )
-                            df_rank = remove_techs_in_region_by_tech_substr(
-                                df_rank=df_rank,
-                                region=new_asset.region,
-                                tech_substr="natural gas",
-                            )
-                # ALTERNATIVE FUEL
-                if "alternative_fuel_constraint" in pathway.constraints_to_apply:
-                    if not dict_constraints["alternative_fuel_constraint"]:
-                        # get regions where alternative fuel is exceeded
-                        dict_alternative_fuel_exceedance = (
-                            check_alternative_fuel_constraint(
-                                pathway=pathway,
-                                product=product,
-                                stack=tentative_stack,
-                                year=year,
-                                transition_type="greenfield",
-                                return_dict=True,
-                            )
-                        )
-                        exceeding_regions = [
-                            k
-                            for k in dict_alternative_fuel_exceedance.keys()
-                            if not dict_alternative_fuel_exceedance[k]
-                        ]
-                        # check if regions other than the tentatively updated asset's region exceed the constraint
-                        if exceeding_regions != [new_asset.region]:
-                            logger.critical(
-                                f"{year}: Regions other than the tentatively updated asset's region exceed the alternative "
-                                "fuel constraint!"
-                            )
-                        else:
-                            # remove exceeding region from ranking
-                            logger.debug(
-                                f"Handle alternative fuels constraint: removing all alternative fuels technologies "
-                                f"in {new_asset.region}"
-                            )
-                            df_rank = remove_techs_in_region_by_tech_substr(
-                                df_rank=df_rank,
-                                region=new_asset.region,
-                                tech_substr="alternative fuels",
-                            )
+                    )
+                    exceeding_regions = [
+                        k
+                        for k in dict_alternative_fuel_exceedance.keys()
+                        if not dict_alternative_fuel_exceedance[k]
+                    ]
+                    # check if regions other than the tentatively updated asset's region exceed the constraint
+                    if exceeding_regions != [new_asset.region]:
+                        logger.critical(
+                            f"{year}: Regions other than the tentatively updated asset's region exceed the alternative "
+                            "fuel constraint!"
+                        )
+                    else:
+                        # remove exceeding region from ranking
+                        logger.debug(
+                            f"Handle alternative fuels constraint: removing all alternative fuels technologies "
+                            f"in {new_asset.region}"
+                        )
+                        df_rank = remove_techs_in_region_by_tech_substr(
+                            df_rank=df_rank,
+                            region=new_asset.region,
+                            tech_substr="alternative fuels",
+                        )
 
     # If ranking table empty, no greenfield construction possible
     raise ValueError
