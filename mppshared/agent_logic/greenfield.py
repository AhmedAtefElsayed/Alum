""" Logic for technology transitions of type greenfield (add new Asset to AssetStack."""

from copy import deepcopy

import numpy as np
import pandas as pd

from mppshared.agent_logic.agent_logic_functions import (
    remove_all_transitions_with_destination_technology,
<<<<<<< HEAD
    remove_techs_in_region_by_tech_substr, remove_transition,
    select_best_transition)
=======
    remove_transition,
    remove_transition_in_region_by_tech_substr,
    select_best_transition,
)
>>>>>>> d807ecb4
from mppshared.config import LOG_LEVEL, MAP_LOW_COST_POWER_REGIONS
from mppshared.models.asset import Asset, AssetStack, make_new_asset
from mppshared.models.constraints import (
    check_alternative_fuel_constraint,
    check_constraints,
    check_natural_gas_constraint,
)
from mppshared.models.simulation_pathway import SimulationPathway
from mppshared.utility.utils import get_logger

logger = get_logger(__name__)
logger.setLevel(LOG_LEVEL)


def greenfield_default(pathway: SimulationPathway, year: int) -> SimulationPathway:
    """Apply greenfield transition and add new Assets to the AssetStack.
    Args:
        pathway: decarbonization pathway that describes the composition of the AssetStack in every year of the model
            horizon
        year: current year in which technology transitions are enacted
    Returns:
        Updated decarbonization pathway with the updated AssetStack in the subsequent year according to the greenfield
            transitions enacted
    """
    logger.info(f"Starting greenfield transition logic for year {year}")
    # Next year's stack is updated with each decommissioning
    new_stack = pathway.get_stack(year=year + 1)

    # Get ranking table for greenfield transitions
    df_ranking = pathway.get_ranking(year=year, rank_type="greenfield")

    # Hydro constrain for new-builds in aluminium
    df_ranking = hydro_constraints(df_ranking, pathway.sector)

    # Greenfield for each product sequentially
    for product in pathway.products:
        df_rank = df_ranking.loc[df_ranking["product"] == product]
        # Get demand and production
        demand = pathway.get_demand(product=product, year=year, region=MODEL_SCOPE)
        production = new_stack.get_annual_production_volume(
            product
        )  #! Development only
        logger.debug(
            f"Demand: {demand}, production: {production}, difference {demand - production}"
        )

        # STEP ONE: BUILD NEW CAPACITY BY REGION
        # First, build new capacity in each region to make sure that the regional production constraint is met even if regional demand increases
        df_regional_production = get_regional_production_constraint_table(
            pathway=pathway, stack=new_stack, product=product, year=year
        )

        # For each region with a production deficit, build new capacity until production meets required minimum
        for (index, row) in df_regional_production.loc[
            df_regional_production["check"] == False
        ].iterrows():
            deficit = (
                row["annual_production_volume_minimum"]
                - row["annual_production_volume"]
            )
            number_new_assets = np.ceil(deficit / ASSUMED_ANNUAL_PRODUCTION_CAPACITY)
            region_rank_filter = get_region_rank_filter(
                region=row["region"], sector=pathway.sector
            )
            df_rank_region = df_rank.loc[df_rank["region"].isin(region_rank_filter)]

            # Build the required number of assets to meet the minimum production volume
            while number_new_assets >= 1:
                logger.debug(
                    f"Building {number_new_assets} to meet the regional demand"
                )
                try:
                    new_asset = select_asset_for_greenfield(
                        pathway=pathway,
                        stack=new_stack,
                        df_rank=df_rank_region,
                        product=product,
                        year=year,
                    )
                    enact_greenfield_transition(
                        pathway=pathway, stack=new_stack, new_asset=new_asset, year=year
                    )
                    number_new_assets -= 1
                except ValueError:
                    logger.info(
                        "No more assets for greenfield transition within constraints"
                    )
                    break

        # STEP TWO: BUILD NEW CAPACITY GLOBALLY
        # Build new assets while demand exceeds production
        production = new_stack.get_annual_production_volume(
            product
        )  #! Development only
        while round(demand, 2) > round(production, 2):
            logger.debug(
                f"Demand ({demand}), higher than production ({production}), difference: {demand - production}"
            )

            # Identify asset for greenfield transition
            try:
                new_asset = select_asset_for_greenfield(
                    pathway=pathway,
                    stack=new_stack,
                    df_rank=df_rank,
                    product=product,
                    year=year,
                )
                logger.debug(
                    f"Tentative new asset with technology {new_asset.technology} in region {new_asset.region}, annual production {new_asset.get_annual_production_volume()} and UUID {new_asset.uuid}"
                )
                # Enact greenfield transition
                # logger.debug(
                #     f"Building new asset with technology {new_asset.technology} in region {new_asset.region}, annual production {new_asset.get_annual_production_volume()} and UUID {new_asset.uuid}"
                # )
                enact_greenfield_transition(
                    pathway=pathway, stack=new_stack, new_asset=new_asset, year=year
                )
                production = new_stack.get_annual_production_volume(
                    product
                )  #! Development only
            except ValueError:
                logger.info(
                    "No more assets for greenfield transition within constraints"
                )
                break
    return pathway


def enact_greenfield_transition(
    pathway: SimulationPathway,
    stack: AssetStack,
    new_asset: Asset,
    year: int,
    project_pipeline=False,
):
    """Append new asset to stack and add entry to logger and TransitionRegistry."""

    # Enact greenfield transition and add to TransitionRegistry
    logger.debug(
        f"{year}: Building new asset in {new_asset.region} (technology: {new_asset.technology}, annual production: "
        f"{new_asset.get_annual_production_volume()}, UUID: {new_asset.uuid}). "
        f"From project pipeline: {project_pipeline}"
    )

    stack.append(new_asset)
    pathway.transitions.add(
        transition_type="greenfield", year=year, destination=new_asset
    )


def select_asset_for_greenfield(
    pathway: SimulationPathway,
    stack: AssetStack,
    product: str,
    df_rank: pd.DataFrame,
    year: int,
    annual_production_capacity: float,
    cuf: float,
    return_df_rank: bool = False,
):
    """Select asset for newbuild (greenfield transition)

    Args:
        pathway:
        stack:
        product:
        df_rank:
        year:
        annual_production_capacity:
        cuf:
        return_df_rank: function returns updated df_rank if True

    Returns:
        Asset for greenfield transition

    """
    while not df_rank.empty:
        # Create new asset based on best transition in ranking table
        asset_transition = select_best_transition(
            df_rank=df_rank,
        )

        new_asset = make_new_asset(
            asset_transition=asset_transition,
            df_technology_characteristics=pathway.df_technology_characteristics,
            year=year,
            annual_production_capacity=annual_production_capacity,
            cuf=cuf,
            emission_scopes=pathway.emission_scopes,
            cuf_lower_threshold=pathway.cuf_lower_threshold,
            ghgs=pathway.ghgs,
        )
        new_asset.greenfield = True

        # Tentatively update the stack and check constraints
        logger.debug(
            f"{year}: Attempting to build asset in {new_asset.region} (technology: {new_asset.technology})"
        )
        tentative_stack = deepcopy(stack)
        tentative_stack.append(new_asset)

        dict_constraints = check_constraints(
            pathway=pathway,
            stack=tentative_stack,
            year=year,
            transition_type="greenfield",
            product=product,
        )

        # Asset can be created if no constraint hurt
        if all(
            [
                dict_constraints[k]
                for k in dict_constraints.keys()
                if k in pathway.constraints_to_apply and k != "regional_constraint"
            ]
        ):
            logger.debug(f"{year}: All constraints fulfilled.")
            if return_df_rank:
                return new_asset, df_rank
            else:
                return new_asset
        else:
            # EMISSIONS
            if "emissions_constraint" in pathway.constraints_to_apply:
                if not dict_constraints["emissions_constraint"]:
                    # remove best transition from ranking table and try again
                    logger.debug(f"Handle emissions constraint: removing transition")
                    df_rank = remove_transition(
                        df_rank=df_rank, transition=asset_transition
                    )
            if [
                "emissions_constraint",
                "flag_residual",
            ] in pathway.constraints_to_apply:
                if (
                    not dict_constraints["emissions_constraint"]
                    & dict_constraints["flag_residual"]
                ):
                    logger.debug(
                        f"Handle (residual) emissions constraint: removing all transitions with CCS"
                    )
                    # remove all transitions with CCS (i.e. with residual emissions)
                    df_rank = df_rank.loc[
                        ~(df_rank["technology_destination"].str.contains("CCS"))
                    ]
            # RAMPUP
            if "rampup_constraint" in pathway.constraints_to_apply:
                if not dict_constraints["rampup_constraint"]:
                    # remove all transitions with that destination technology from the ranking table
                    logger.debug(f"Handle ramp up constraint: removing destination technology")
                    df_rank = remove_all_transitions_with_destination_technology(
                        df_rank, asset_transition["technology_destination"]
                    )
            # REGIONAL PRODUCTION
            if "regional_constraint" in pathway.constraints_to_apply:
                if not dict_constraints["regional_constraint"]:
                    # todo
                    logger.critical(
                        f"WARNING: Regional production constraint not fulfilled in {year}."
                    )
            # NATURAL GAS
            if "natural_gas_constraint" in pathway.constraints_to_apply:
                if not dict_constraints["natural_gas_constraint"]:
                    # get regions where natural gas is exceeded
                    dict_natural_gas_exceedance = check_natural_gas_constraint(
                        pathway=pathway,
                        product=product,
                        stack=tentative_stack,
                        year=year,
                        transition_type="greenfield",
                        return_dict=True,
                    )
                    exceeding_regions = [
                        k
                        for k in dict_natural_gas_exceedance.keys()
                        if not dict_natural_gas_exceedance[k]
                    ]
                    # check if regions other than the tentatively updated asset's region exceed the constraint
                    if exceeding_regions != [new_asset.region]:
                        logger.critical(
                            f"{year}: Regions other than the tentatively updated asset's region exceed the natural gas "
                            f"constraint!"
                        )
                    else:
<<<<<<< HEAD
                        # remove exceeding region from ranking
                        logger.debug(
                            f"Handle natural gas constraint: removing all natural gas technologies in {new_asset.region}"
                        )
                        df_rank = remove_techs_in_region_by_tech_substr(
                            df_rank=df_rank,
                            region=new_asset.region,
                            tech_substr="natural gas",
=======
                        exceeding_regions = [
                            k
                            for k in dict_alternative_fuel_exceedance.keys()
                            if (
                                dict_alternative_fuel_exceedance[k] & k
                                != asset_transition["region"]
                            )
                        ]
                        logger.critical(
                            f"Following regions (excl. the current transition's region) exceed the Natural "
                            f"gas constraint: {exceeding_regions}"
>>>>>>> d807ecb4
                        )
            # ALTERNATIVE FUEL
            if "alternative_fuel_constraint" in pathway.constraints_to_apply:
                if not dict_constraints["alternative_fuel_constraint"]:
                    # get regions where alternative fuel is exceeded
                    dict_alternative_fuel_exceedance = (
                        check_alternative_fuel_constraint(
                            pathway=pathway,
                            product=product,
                            stack=tentative_stack,
                            year=year,
                            transition_type="greenfield",
                            return_dict=True,
                        )
                    )
                    exceeding_regions = [
                        k
                        for k in dict_alternative_fuel_exceedance.keys()
                        if not dict_alternative_fuel_exceedance[k]
                    ]
                    # check if regions other than the tentatively updated asset's region exceed the constraint
                    if exceeding_regions != [new_asset.region]:
                        logger.critical(
                            f"{year}: Regions other than the tentatively updated asset's region exceed the alternative "
                            "fuel constraint!"
                        )
                    else:
<<<<<<< HEAD
                        # remove exceeding region from ranking
                        logger.debug(
                            f"Handle alternative fuels constraint: removing all alternative fuels technologies "
                            f"in {new_asset.region}"
                        )
                        df_rank = remove_techs_in_region_by_tech_substr(
                            df_rank=df_rank,
                            region=new_asset.region,
                            tech_substr="alternative fuels",
=======
                        exceeding_regions = [
                            k
                            for k in dict_alternative_fuel_exceedance.keys()
                            if (
                                dict_alternative_fuel_exceedance[k] & k
                                != asset_transition["region"]
                            )
                        ]
                        logger.critical(
                            f"Following regions (excl. the current transition's region) exceed the alternative fuel "
                            f"constraint: {exceeding_regions}"
>>>>>>> d807ecb4
                        )

    # If ranking table empty, no greenfield construction possible
    raise ValueError


def get_region_rank_filter(region: str, sector: str) -> list:
    """Return list of (sub)regions if the sector has low-cost power regions mapped to the overall regions"""
    if MAP_LOW_COST_POWER_REGIONS[sector]:
        if region in MAP_LOW_COST_POWER_REGIONS[sector].keys():
            return [region, MAP_LOW_COST_POWER_REGIONS[sector][region]]
    return [region]


def create_dataframe_check_regional_share_global_demand(
    demand: float,
    production: float,
    product: str,
    pathway: SimulationPathway,
    current_stack: AssetStack,
    assumed_annual_production_capacity_mt: dict,
    regions: list,
    maximum_global_demand_share_one_region: float,
) -> pd.DataFrame:
    """Create DataFrame that shows maximum plant additions in each region such that the constraint that each region can
    supply a maximum share of new demand is fulfilled."""

    global_required_plant_additions = np.ceil(
        (demand - production) / assumed_annual_production_capacity_mt[product]
    )
    global_plants_newbuild = current_stack.get_number_of_assets(
        status="greenfield_status"
    )
    df_region_demand = pd.DataFrame(
        index=regions,
        data={
            "global_plants_newbuild_proposed": global_plants_newbuild
            + global_required_plant_additions
        },
    )
    for region in regions:
        df_region_demand.loc[
            region, "region_plants_newbuild"
        ] = current_stack.get_number_of_assets(
            region=region, status="greenfield_status"
        )

    df_region_demand["region_max_plants_newbuild"] = np.ceil(
        maximum_global_demand_share_one_region
        * df_region_demand["global_plants_newbuild_proposed"]
        - df_region_demand["region_plants_newbuild"]
    )

    df_region_demand["region_newbuild_additions"] = 0

    return df_region_demand<|MERGE_RESOLUTION|>--- conflicted
+++ resolved
@@ -7,15 +7,10 @@
 
 from mppshared.agent_logic.agent_logic_functions import (
     remove_all_transitions_with_destination_technology,
-<<<<<<< HEAD
-    remove_techs_in_region_by_tech_substr, remove_transition,
-    select_best_transition)
-=======
     remove_transition,
     remove_transition_in_region_by_tech_substr,
     select_best_transition,
 )
->>>>>>> d807ecb4
 from mppshared.config import LOG_LEVEL, MAP_LOW_COST_POWER_REGIONS
 from mppshared.models.asset import Asset, AssetStack, make_new_asset
 from mppshared.models.constraints import (
@@ -302,7 +297,6 @@
                             f"constraint!"
                         )
                     else:
-<<<<<<< HEAD
                         # remove exceeding region from ranking
                         logger.debug(
                             f"Handle natural gas constraint: removing all natural gas technologies in {new_asset.region}"
@@ -311,19 +305,6 @@
                             df_rank=df_rank,
                             region=new_asset.region,
                             tech_substr="natural gas",
-=======
-                        exceeding_regions = [
-                            k
-                            for k in dict_alternative_fuel_exceedance.keys()
-                            if (
-                                dict_alternative_fuel_exceedance[k] & k
-                                != asset_transition["region"]
-                            )
-                        ]
-                        logger.critical(
-                            f"Following regions (excl. the current transition's region) exceed the Natural "
-                            f"gas constraint: {exceeding_regions}"
->>>>>>> d807ecb4
                         )
             # ALTERNATIVE FUEL
             if "alternative_fuel_constraint" in pathway.constraints_to_apply:
@@ -351,7 +332,6 @@
                             "fuel constraint!"
                         )
                     else:
-<<<<<<< HEAD
                         # remove exceeding region from ranking
                         logger.debug(
                             f"Handle alternative fuels constraint: removing all alternative fuels technologies "
@@ -361,19 +341,6 @@
                             df_rank=df_rank,
                             region=new_asset.region,
                             tech_substr="alternative fuels",
-=======
-                        exceeding_regions = [
-                            k
-                            for k in dict_alternative_fuel_exceedance.keys()
-                            if (
-                                dict_alternative_fuel_exceedance[k] & k
-                                != asset_transition["region"]
-                            )
-                        ]
-                        logger.critical(
-                            f"Following regions (excl. the current transition's region) exceed the alternative fuel "
-                            f"constraint: {exceeding_regions}"
->>>>>>> d807ecb4
                         )
 
     # If ranking table empty, no greenfield construction possible
