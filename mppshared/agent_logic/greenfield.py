--- conflicted
+++ resolved
@@ -104,17 +104,9 @@
         logger.debug(
             f"Building new asset with technology {new_asset.technology} in region {new_asset.region}, annual production {new_asset.get_annual_production_volume()} and UUID {new_asset.uuid}"
         )
-<<<<<<< HEAD
-        # new_stack.append(new_asset)
-        # pathway.transitions.add(
-        #     transition_type="greenfield", year=year, destination=new_asset
-        # )
-=======
         enact_greenfield_transition(
             pathway=pathway, stack=new_stack, new_asset=new_asset, year=year
         )
-        
->>>>>>> 69e9a82c
     production = new_stack.get_annual_production_volume(product)  #! Development only
     return pathway
 
