""" Logic for technology transitions of type greenfield (add new Asset to AssetStack."""

import sys
from copy import deepcopy

import numpy as np
import pandas as pd

from mppshared.agent_logic.agent_logic_functions import (
    remove_all_transitions_with_destination_technology,
    remove_techs_in_region_by_tech_substr,
    remove_transition,
    select_best_transition,
)
from mppshared.config import (
    ASSUMED_ANNUAL_PRODUCTION_CAPACITY,
    CUF_UPPER_THRESHOLD,
    LOG_LEVEL,
    MAP_LOW_COST_POWER_REGIONS,
    MODEL_SCOPE,
)
from mppshared.models.asset import Asset, AssetStack, make_new_asset
from mppshared.models.constraints import (
    check_alternative_fuel_constraint,
    check_constraints,
    check_natural_gas_constraint,
<<<<<<< HEAD
    check_co2_storage_constraint,
=======
    get_regional_production_constraint_table,
    hydro_constraints,
>>>>>>> 4639a0fd
)
from mppshared.models.simulation_pathway import SimulationPathway
from mppshared.utility.utils import get_logger

logger = get_logger(__name__)
logger.setLevel(LOG_LEVEL)


def greenfield_default(pathway: SimulationPathway, year: int) -> SimulationPathway:
    """Apply greenfield transition and add new Assets to the AssetStack.
    Args:
        pathway: decarbonization pathway that describes the composition of the AssetStack in every year of the model
            horizon
        year: current year in which technology transitions are enacted
    Returns:
        Updated decarbonization pathway with the updated AssetStack in the subsequent year according to the greenfield
            transitions enacted
    """
    logger.info(f"Starting greenfield transition logic for year {year}")
    # Next year's stack is updated with each decommissioning
    new_stack = pathway.get_stack(year=year + 1)

    # Get ranking table for greenfield transitions
    df_ranking = pathway.get_ranking(year=year, rank_type="greenfield")

    # Hydro constrain for new-builds in aluminium
    df_ranking = hydro_constraints(df_ranking, pathway.sector)

    # Greenfield for each product sequentially
    for product in pathway.products:
        df_rank = df_ranking.loc[df_ranking["product"] == product]
        # Get demand and production
        demand = pathway.get_demand(product=product, year=year, region=MODEL_SCOPE)
        production = new_stack.get_annual_production_volume(
            product
        )  #! Development only
        logger.debug(
            f"Demand: {demand}, production: {production}, difference {demand - production}"
        )

        # STEP ONE: BUILD NEW CAPACITY BY REGION
        # First, build new capacity in each region to make sure that the regional production constraint is met even if regional demand increases
        df_regional_production = get_regional_production_constraint_table(
            pathway=pathway, stack=new_stack, product=product, year=year
        )

        # For each region with a production deficit, build new capacity until production meets required minimum
        for (index, row) in df_regional_production.loc[
            df_regional_production["check"] == False
        ].iterrows():
            deficit = (
                row["annual_production_volume_minimum"]
                - row["annual_production_volume"]
            )
            number_new_assets = np.ceil(deficit / ASSUMED_ANNUAL_PRODUCTION_CAPACITY)
            region_rank_filter = get_region_rank_filter(
                region=row["region"], sector=pathway.sector
            )
            df_rank_region = df_rank.loc[df_rank["region"].isin(region_rank_filter)]

            # Build the required number of assets to meet the minimum production volume
            while number_new_assets >= 1:
                logger.debug(
                    f"Building {number_new_assets} to meet the regional demand"
                )
                try:
                    new_asset = select_asset_for_greenfield(
                        pathway=pathway,
                        stack=new_stack,
                        df_rank=df_rank_region,
                        product=product,
                        year=year,
                        annual_production_capacity=ASSUMED_ANNUAL_PRODUCTION_CAPACITY,
                        cuf=CUF_UPPER_THRESHOLD,
                    )
                    enact_greenfield_transition(
                        pathway=pathway, stack=new_stack, new_asset=new_asset, year=year
                    )
                    number_new_assets -= 1
                except ValueError:
                    logger.info(
                        "No more assets for greenfield transition within constraints"
                    )
                    break

        # STEP TWO: BUILD NEW CAPACITY GLOBALLY
        # Build new assets while demand exceeds production
        production = new_stack.get_annual_production_volume(
            product
        )  #! Development only
        while round(demand, 2) > round(production, 2):
            logger.debug(
                f"Demand ({demand}), higher than production ({production}), difference: {demand - production}"
            )

            # Identify asset for greenfield transition
            try:
                new_asset = select_asset_for_greenfield(
                    pathway=pathway,
                    stack=new_stack,
                    df_rank=df_rank,
                    product=product,
                    year=year,
                    annual_production_capacity=ASSUMED_ANNUAL_PRODUCTION_CAPACITY,
                    cuf=CUF_UPPER_THRESHOLD,
                )
                logger.debug(
                    f"Tentative new asset with technology {new_asset.technology} in region {new_asset.region}, annual production {new_asset.get_annual_production_volume()} and UUID {new_asset.uuid}"
                )
                # Enact greenfield transition
                # logger.debug(
                #     f"Building new asset with technology {new_asset.technology} in region {new_asset.region}, annual production {new_asset.get_annual_production_volume()} and UUID {new_asset.uuid}"
                # )
                enact_greenfield_transition(
                    pathway=pathway, stack=new_stack, new_asset=new_asset, year=year
                )
                production = new_stack.get_annual_production_volume(
                    product
                )  #! Development only
            except ValueError:
                logger.info(
                    "No more assets for greenfield transition within constraints"
                )
                break
    return pathway


def enact_greenfield_transition(
    pathway: SimulationPathway,
    stack: AssetStack,
    new_asset: Asset,
    year: int,
    project_pipeline=False,
):
    """Append new asset to stack and add entry to logger and TransitionRegistry."""

    # Enact greenfield transition and add to TransitionRegistry
    logger.debug(
        f"{year}: Building new asset in {new_asset.region} (technology: {new_asset.technology}, annual production: "
        f"{new_asset.get_annual_production_volume()}, UUID: {new_asset.uuid}). "
        f"From project pipeline: {project_pipeline}"
    )

    stack.append(new_asset)
    pathway.transitions.add(
        transition_type="greenfield", year=year, destination=new_asset
    )


def select_asset_for_greenfield(
<<<<<<< HEAD
        pathway: SimulationPathway,
        stack: AssetStack,
        product: str,
        df_rank: pd.DataFrame,
        year: int,
        annual_production_capacity: float,
        cuf: float,
        df_region_demand: pd.DataFrame = None,
        region_global_demand_share: float = None,
        return_df_rank: bool = False,
=======
    pathway: SimulationPathway,
    stack: AssetStack,
    product: str,
    df_rank: pd.DataFrame,
    year: int,
    annual_production_capacity: float,
    cuf: float,
    df_region_demand: pd.DataFrame = None,
    region_global_demand_share: float = None,
    return_df_rank: bool = False,
>>>>>>> 4639a0fd
):
    """Select asset for newbuild (greenfield transition)
    Args:
        pathway:
        stack:
        product:
        df_rank:
        year:
        annual_production_capacity:
        cuf:
        df_region_demand (optional): df to check whether the regional supply constraint is met
        region_global_demand_share (optional): df to check whether the regional supply constraint is met
        return_df_rank: function returns updated df_rank if True
    Returns:
        Asset for greenfield transition
    """
    while not df_rank.empty:
        # Create new asset based on best transition in ranking table
        asset_transition = select_best_transition(
            df_rank=df_rank,
        )

        # Check constraint on regional supply (if desired)
        if df_region_demand is not None:
            # Check if regional supply constraint is met
            regional_supply_constraint_hurt = (
<<<<<<< HEAD
                    df_region_demand.loc[
                        asset_transition["region"], "region_newbuild_additions"
                    ]
                    >= df_region_demand.loc[
                        asset_transition["region"], "region_max_plants_newbuild"
                    ]
            )

=======
                df_region_demand.loc[
                    asset_transition["region"], "region_newbuild_additions"
                ]
                >= df_region_demand.loc[
                    asset_transition["region"], "region_max_plants_newbuild"
                ]
            )
            
>>>>>>> 4639a0fd
            # Remove greenfield switches in that region if regional supply constraint hurt
            if regional_supply_constraint_hurt:
                df_rank = df_rank.loc[df_rank["region"] != asset_transition["region"]]
                logger.debug(
<<<<<<< HEAD
                    f"Region {asset_transition['region']} already supplies {region_global_demand_share * 100} % of "
                    f"global demand."
                )

                # move to next iteration
                continue

=======
                    f"Region {asset_transition['region']} already supplies {region_global_demand_share*100} % of global demand."
                )
                
                # move to next iteration
                continue

        
>>>>>>> 4639a0fd
        # Make new asset and check the constraints
        new_asset = make_new_asset(
            asset_transition=asset_transition,
            df_technology_characteristics=pathway.df_technology_characteristics,
            year=year,
            annual_production_capacity=annual_production_capacity,
            cuf=cuf,
            emission_scopes=pathway.emission_scopes,
            cuf_lower_threshold=pathway.cuf_lower_threshold,
            ghgs=pathway.ghgs,
        )
        new_asset.greenfield = True

        # Tentatively update the stack and check constraints
        logger.debug(
            f"{year}: Attempting to build asset in {new_asset.region} (technology: {new_asset.technology})"
        )
        tentative_stack = deepcopy(stack)
        tentative_stack.append(new_asset)

        dict_constraints = check_constraints(
            pathway=pathway,
            stack=tentative_stack,
            year=year,
            transition_type="greenfield",
            product=product,
        )

<<<<<<< HEAD
        # Ensure that newbuild capacity from project pipeline does not lead to erroneous constraint violation
        if "CCS" not in asset_transition["technology_destination"]:
            dict_constraints["co2_storage_constraint"] = True
        if "Electrolyser" not in asset_transition["technology_destination"]:
            dict_constraints["electrolysis_capacity_addition_constraint"] = True
=======
        # todo: check if we need this; the constraints checking functions should return True in these cases and make this obsolete!
        """
        # Ensure that newbuild capacity from project pipeline does not lead to erroneous constraint violation
        if "CCS" not in asset_transition["technology_destination"]:
            dict_constraints["co2_storage_constraint"] = True

        if "Electrolyser" not in asset_transition["technology_destination"]:
            dict_constraints["electrolysis_capacity_addition_constraint"] = True
        """
>>>>>>> 4639a0fd

        # Asset can be created if no constraint hurt
        if all(
                [
                    dict_constraints[k]
                    for k in dict_constraints.keys()
                    if k in pathway.constraints_to_apply and k != "regional_constraint"
                ]
        ):
            logger.debug(f"{year}: All constraints fulfilled.")
            if return_df_rank:
                return new_asset, df_rank
            else:
                return new_asset
        else:
<<<<<<< HEAD

=======
        
>>>>>>> 4639a0fd
            # EMISSIONS
            if "emissions_constraint" in pathway.constraints_to_apply:
                if (
                        not dict_constraints["emissions_constraint"]
                        and not dict_constraints["flag_residual"]
                ):
                    # remove best transition from ranking table and try again
                    logger.debug(
                        f"Handle emissions constraint: removing destination technology"
                    )
                    df_rank = remove_all_transitions_with_destination_technology(
                        df_rank=df_rank,
                        technology_destination=asset_transition[
                            "technology_destination"
                        ],
                    )
                if (
                        not dict_constraints["emissions_constraint"]
                        and dict_constraints["flag_residual"]
                ):
                    logger.debug(
                        f"Handle (residual) emissions constraint: removing all transitions with CCS"
                    )
                    # remove all transitions with CCS (i.e. with residual emissions)
                    df_rank = df_rank.loc[
                        ~(df_rank["technology_destination"].str.contains("CCS"))
                    ]
<<<<<<< HEAD

            # ELECTROLYSIS CAPACITY ADDITION
            if (
                "electrolysis_capacity_addition_constraint"
                in pathway.constraints_to_apply
            ):
                if not dict_constraints[
                    "electrolysis_capacity_addition_constraint"
                ]:
                    # Remove all transitions with that destination technology from the ranking table
                    logger.debug(
                        f"Handle electrolysis capacity addition constraint: removing destination technology"
                    )
=======
                    
            # ELECTROLYSIS CAPACITY ADDITION
                if (
                    "electrolysis_capacity_addition_constraint"
                    in pathway.constraints_to_apply
                ):
                    if not dict_constraints[
                        "electrolysis_capacity_addition_constraint"
                    ]:
                        # Remove all transitions with that destination technology from the ranking table
                        logger.debug(
                            f"Handle electrolysis capacity addition constraint: removing destination technology"
>>>>>>> 4639a0fd
                    logger.debug(
                        f"Handle (residual) emissions constraint: removing all transitions with CCS"
                    )
                    # remove all transitions with CCS (i.e. with residual emissions)
                    df_rank = df_rank.loc[
                        ~(df_rank["technology_destination"].str.contains("CCS"))
                    ]
<<<<<<< HEAD

=======
                    
>>>>>>> 4639a0fd
            # RAMPUP
            if "rampup_constraint" in pathway.constraints_to_apply:
                if not dict_constraints["rampup_constraint"]:
                    # remove all transitions with that destination technology from the ranking table
                    logger.debug(
                        f"Handle ramp up constraint: removing destination technology"
                    )
                    df_rank = remove_all_transitions_with_destination_technology(
                        df_rank=df_rank,
                        technology_destination=asset_transition[
                            "technology_destination"
                        ],
                    )
<<<<<<< HEAD

=======
                    
>>>>>>> 4639a0fd
            # REGIONAL PRODUCTION
            if "regional_constraint" in pathway.constraints_to_apply:
                if not dict_constraints["regional_constraint"]:
                    # todo
                    logger.critical(
                        f"WARNING: Regional production constraint not fulfilled in {year}."
                    )

            # CO2 STORAGE
            if "co2_storage_constraint" in pathway.constraints_to_apply:
                if not dict_constraints["co2_storage_constraint"]:
<<<<<<< HEAD
                    # "total_cumulative" requires regional approach
                    if pathway.co2_storage_constraint_type == "total_cumulative":
                        # get regions where CO2 storage constraint is exceeded
                        dict_co2_storage_exceedance = (
                            check_co2_storage_constraint(
                                pathway=pathway,
                                product=product,
                                stack=tentative_stack,
                                year=year,
                                transition_type="greenfield",
                                return_dict=True,
                            )
                        )
                        exceeding_regions = [
                            k
                            for k in dict_co2_storage_exceedance.keys()
                            if not dict_co2_storage_exceedance[k]
                        ]
                        # check if regions other than the tentatively updated asset's region exceed the constraint
                        if exceeding_regions != [new_asset.region]:
                            sys.exit(
                                f"{year}: Regions other than the tentatively updated asset's region exceed the CO2 "
                                "storage constraint!"
                            )
                        else:
                            # remove destination technology in exceeding region from ranking
                            logger.debug(
                                f"Handle CO2 storage constraint: removing destination technology "
                                f"in {new_asset.region}"
                            )
                            df_rank = remove_all_transitions_with_destination_technology(
                                df_rank=df_rank,
                                technology_destination=asset_transition[
                                    "technology_destination"
                                ],
                                region=new_asset.region,
                            )
                    # co2_storage_constraint_type other than co2_storage_constraint_type are global
                    else:
                        # Remove all transitions with that destination technology from the ranking table
                        logger.debug(
                            f"Handle CO2 storage constraint: removing destination technology"
                        )
                        df_rank = remove_all_transitions_with_destination_technology(
                            df_rank, asset_transition["technology_destination"]
                        )
=======
                    # Remove all transitions with that destination technology from the ranking table
                    logger.debug(
                        f"Handle CO2 storage constraint: removing destination technology"
                    )
                    df_rank = remove_all_transitions_with_destination_technology(
                        df_rank, asset_transition["technology_destination"]
                    )
>>>>>>> 4639a0fd

            # GLOBAL DEMAND SHARE
            if "demand_share_constraint" in pathway.constraints_to_apply:
                if not dict_constraints["demand_share_constraint"]:
                    # Remove all transitions with that destination technology from the ranking table
                    logger.debug(
                        f"Handle global demand share constraint: removing destination technology"
                    )
                    df_rank = remove_all_transitions_with_destination_technology(
                        df_rank, asset_transition["technology_destination"]
                    )

            # REGIONAL PRODUCTION
            if "regional_constraint" in pathway.constraints_to_apply:
                if not dict_constraints["regional_constraint"]:
                    # todo
                    logger.critical(
                        f"WARNING: Regional production constraint not fulfilled in {year}."
                    )

            # NATURAL GAS
            if "natural_gas_constraint" in pathway.constraints_to_apply:
                if not dict_constraints["natural_gas_constraint"]:
                    # get regions where natural gas is exceeded
                    dict_natural_gas_exceedance = check_natural_gas_constraint(
                        pathway=pathway,
                        product=product,
                        stack=tentative_stack,
                        year=year,
                        transition_type="greenfield",
                        return_dict=True,
                    )
                    exceeding_regions = [
                        k
                        for k in dict_natural_gas_exceedance.keys()
                        if not dict_natural_gas_exceedance[k]
                    ]
                    # check if regions other than the tentatively updated asset's region exceed the constraint
                    if exceeding_regions != [new_asset.region]:
                        logger.critical(
                            f"{year}: Regions other than the tentatively updated asset's region exceed the natural gas "
                            f"constraint!"
                        )
                    else:
                        # remove exceeding region from ranking
                        logger.debug(
                            f"Handle natural gas constraint: removing all natural gas technologies "
                            f"in {new_asset.region}"
                        )
                    df_rank = remove_techs_in_region_by_tech_substr(
                        df_rank=df_rank,
                        region=new_asset.region,
                        tech_substr="natural gas",
                    )

            # ALTERNATIVE FUEL
            if "alternative_fuel_constraint" in pathway.constraints_to_apply:
                if not dict_constraints["alternative_fuel_constraint"]:
                    # get regions where alternative fuel is exceeded
                    dict_alternative_fuel_exceedance = (
                        check_alternative_fuel_constraint(
                            pathway=pathway,
                            product=product,
                            stack=tentative_stack,
                            year=year,
                            transition_type="greenfield",
                            return_dict=True,
                        )
                    )
                    exceeding_regions = [
                        k
                        for k in dict_alternative_fuel_exceedance.keys()
                        if not dict_alternative_fuel_exceedance[k]
                    ]
                    # check if regions other than the tentatively updated asset's region exceed the
                    #   constraint
                    if exceeding_regions != [new_asset.region]:
                        logger.critical(
<<<<<<< HEAD
                            f"{year}: Regions other than the tentatively updated asset's region exceed the "
                            f"alternative fuel constraint!"
=======
                            f"{year}: Regions other than the tentatively updated asset's region exceed the alternative "
                            "fuel constraint!"
>>>>>>> 4639a0fd
                        )
                    else:
                        # remove exceeding region from ranking
                        logger.debug(
                            f"Handle alternative fuels constraint: removing all alternative fuels "
                            f"technologies in {new_asset.region}"
                        )
                    df_rank = remove_techs_in_region_by_tech_substr(
                        df_rank=df_rank,
                        region=new_asset.region,
                        tech_substr="alternative fuels",
                    )

    # If ranking table empty, no greenfield construction possible
    raise ValueError


def get_region_rank_filter(region: str, sector: str) -> list:
    """Return list of (sub)regions if the sector has low-cost power regions mapped to the overall regions"""
    if MAP_LOW_COST_POWER_REGIONS[sector]:
        if region in MAP_LOW_COST_POWER_REGIONS[sector].keys():  # type: ignore
            return [region, MAP_LOW_COST_POWER_REGIONS[sector][region]]  # type: ignore
    return [region]


def create_dataframe_check_regional_share_global_demand(
    demand: float,
    production: float,
    product: str,
    pathway: SimulationPathway,
    current_stack: AssetStack,
    assumed_annual_production_capacity_mt: dict,
    regions: list,
    maximum_global_demand_share_one_region: float,
) -> pd.DataFrame:
    """Create DataFrame that shows maximum plant additions in each region such that the constraint that each region can
    supply a maximum share of new demand is fulfilled."""

    global_required_plant_additions = np.ceil(
        (demand - production) / assumed_annual_production_capacity_mt[product]
    )
    global_plants_newbuild = current_stack.get_number_of_assets(
        status="greenfield_status"
    )
    df_region_demand = pd.DataFrame(
        index=regions,
        data={
            "global_plants_newbuild_proposed": global_plants_newbuild
            + global_required_plant_additions
        },
    )
    for region in regions:
        df_region_demand.loc[
            region, "region_plants_newbuild"
        ] = current_stack.get_number_of_assets(
            region=region, status="greenfield_status"
        )

    df_region_demand["region_max_plants_newbuild"] = np.ceil(
        maximum_global_demand_share_one_region
        * df_region_demand["global_plants_newbuild_proposed"]
        - df_region_demand["region_plants_newbuild"]
    )

    df_region_demand["region_newbuild_additions"] = 0

    return df_region_demand<|MERGE_RESOLUTION|>--- conflicted
+++ resolved
@@ -24,12 +24,7 @@
     check_alternative_fuel_constraint,
     check_constraints,
     check_natural_gas_constraint,
-<<<<<<< HEAD
     check_co2_storage_constraint,
-=======
-    get_regional_production_constraint_table,
-    hydro_constraints,
->>>>>>> 4639a0fd
 )
 from mppshared.models.simulation_pathway import SimulationPathway
 from mppshared.utility.utils import get_logger
@@ -180,18 +175,6 @@
 
 
 def select_asset_for_greenfield(
-<<<<<<< HEAD
-        pathway: SimulationPathway,
-        stack: AssetStack,
-        product: str,
-        df_rank: pd.DataFrame,
-        year: int,
-        annual_production_capacity: float,
-        cuf: float,
-        df_region_demand: pd.DataFrame = None,
-        region_global_demand_share: float = None,
-        return_df_rank: bool = False,
-=======
     pathway: SimulationPathway,
     stack: AssetStack,
     product: str,
@@ -202,7 +185,6 @@
     df_region_demand: pd.DataFrame = None,
     region_global_demand_share: float = None,
     return_df_rank: bool = False,
->>>>>>> 4639a0fd
 ):
     """Select asset for newbuild (greenfield transition)
     Args:
@@ -229,16 +211,6 @@
         if df_region_demand is not None:
             # Check if regional supply constraint is met
             regional_supply_constraint_hurt = (
-<<<<<<< HEAD
-                    df_region_demand.loc[
-                        asset_transition["region"], "region_newbuild_additions"
-                    ]
-                    >= df_region_demand.loc[
-                        asset_transition["region"], "region_max_plants_newbuild"
-                    ]
-            )
-
-=======
                 df_region_demand.loc[
                     asset_transition["region"], "region_newbuild_additions"
                 ]
@@ -247,28 +219,17 @@
                 ]
             )
             
->>>>>>> 4639a0fd
             # Remove greenfield switches in that region if regional supply constraint hurt
             if regional_supply_constraint_hurt:
                 df_rank = df_rank.loc[df_rank["region"] != asset_transition["region"]]
                 logger.debug(
-<<<<<<< HEAD
                     f"Region {asset_transition['region']} already supplies {region_global_demand_share * 100} % of "
                     f"global demand."
                 )
 
                 # move to next iteration
                 continue
-
-=======
-                    f"Region {asset_transition['region']} already supplies {region_global_demand_share*100} % of global demand."
-                )
                 
-                # move to next iteration
-                continue
-
-        
->>>>>>> 4639a0fd
         # Make new asset and check the constraints
         new_asset = make_new_asset(
             asset_transition=asset_transition,
@@ -297,23 +258,11 @@
             product=product,
         )
 
-<<<<<<< HEAD
         # Ensure that newbuild capacity from project pipeline does not lead to erroneous constraint violation
         if "CCS" not in asset_transition["technology_destination"]:
             dict_constraints["co2_storage_constraint"] = True
         if "Electrolyser" not in asset_transition["technology_destination"]:
             dict_constraints["electrolysis_capacity_addition_constraint"] = True
-=======
-        # todo: check if we need this; the constraints checking functions should return True in these cases and make this obsolete!
-        """
-        # Ensure that newbuild capacity from project pipeline does not lead to erroneous constraint violation
-        if "CCS" not in asset_transition["technology_destination"]:
-            dict_constraints["co2_storage_constraint"] = True
-
-        if "Electrolyser" not in asset_transition["technology_destination"]:
-            dict_constraints["electrolysis_capacity_addition_constraint"] = True
-        """
->>>>>>> 4639a0fd
 
         # Asset can be created if no constraint hurt
         if all(
@@ -329,11 +278,6 @@
             else:
                 return new_asset
         else:
-<<<<<<< HEAD
-
-=======
-        
->>>>>>> 4639a0fd
             # EMISSIONS
             if "emissions_constraint" in pathway.constraints_to_apply:
                 if (
@@ -361,7 +305,6 @@
                     df_rank = df_rank.loc[
                         ~(df_rank["technology_destination"].str.contains("CCS"))
                     ]
-<<<<<<< HEAD
 
             # ELECTROLYSIS CAPACITY ADDITION
             if (
@@ -375,20 +318,6 @@
                     logger.debug(
                         f"Handle electrolysis capacity addition constraint: removing destination technology"
                     )
-=======
-                    
-            # ELECTROLYSIS CAPACITY ADDITION
-                if (
-                    "electrolysis_capacity_addition_constraint"
-                    in pathway.constraints_to_apply
-                ):
-                    if not dict_constraints[
-                        "electrolysis_capacity_addition_constraint"
-                    ]:
-                        # Remove all transitions with that destination technology from the ranking table
-                        logger.debug(
-                            f"Handle electrolysis capacity addition constraint: removing destination technology"
->>>>>>> 4639a0fd
                     logger.debug(
                         f"Handle (residual) emissions constraint: removing all transitions with CCS"
                     )
@@ -396,11 +325,7 @@
                     df_rank = df_rank.loc[
                         ~(df_rank["technology_destination"].str.contains("CCS"))
                     ]
-<<<<<<< HEAD
-
-=======
                     
->>>>>>> 4639a0fd
             # RAMPUP
             if "rampup_constraint" in pathway.constraints_to_apply:
                 if not dict_constraints["rampup_constraint"]:
@@ -414,23 +339,10 @@
                             "technology_destination"
                         ],
                     )
-<<<<<<< HEAD
-
-=======
-                    
->>>>>>> 4639a0fd
-            # REGIONAL PRODUCTION
-            if "regional_constraint" in pathway.constraints_to_apply:
-                if not dict_constraints["regional_constraint"]:
-                    # todo
-                    logger.critical(
-                        f"WARNING: Regional production constraint not fulfilled in {year}."
-                    )
 
             # CO2 STORAGE
             if "co2_storage_constraint" in pathway.constraints_to_apply:
                 if not dict_constraints["co2_storage_constraint"]:
-<<<<<<< HEAD
                     # "total_cumulative" requires regional approach
                     if pathway.co2_storage_constraint_type == "total_cumulative":
                         # get regions where CO2 storage constraint is exceeded
@@ -477,15 +389,6 @@
                         df_rank = remove_all_transitions_with_destination_technology(
                             df_rank, asset_transition["technology_destination"]
                         )
-=======
-                    # Remove all transitions with that destination technology from the ranking table
-                    logger.debug(
-                        f"Handle CO2 storage constraint: removing destination technology"
-                    )
-                    df_rank = remove_all_transitions_with_destination_technology(
-                        df_rank, asset_transition["technology_destination"]
-                    )
->>>>>>> 4639a0fd
 
             # GLOBAL DEMAND SHARE
             if "demand_share_constraint" in pathway.constraints_to_apply:
@@ -564,13 +467,8 @@
                     #   constraint
                     if exceeding_regions != [new_asset.region]:
                         logger.critical(
-<<<<<<< HEAD
-                            f"{year}: Regions other than the tentatively updated asset's region exceed the "
-                            f"alternative fuel constraint!"
-=======
                             f"{year}: Regions other than the tentatively updated asset's region exceed the alternative "
                             "fuel constraint!"
->>>>>>> 4639a0fd
                         )
                     else:
                         # remove exceeding region from ranking
