--- conflicted
+++ resolved
@@ -13,10 +13,10 @@
 from mppshared.config import (ASSUMED_ANNUAL_PRODUCTION_CAPACITY, LOG_LEVEL,
                               MODEL_SCOPE)
 from mppshared.models.asset import Asset, AssetStack, make_new_asset
-from mppshared.models.constraints import check_constraints
+from mppshared.models.constraints import (
+    check_constraints, get_regional_production_constraint_table)
 from mppshared.models.simulation_pathway import SimulationPathway
 from mppshared.utility.utils import get_logger
-from mppshared.models.constraints import get_regional_production_constraint_table
 
 logger = get_logger(__name__)
 logger.setLevel(LOG_LEVEL)
@@ -48,14 +48,20 @@
 
     # STEP ONE: BUILD NEW CAPACITY BY REGION
     # First, build new capacity in each region to make sure that the regional production constraint is met even if regional demand increases
-    df_regional_production = get_regional_production_constraint_table(pathway=pathway, stack=new_stack, product=product, year=year)
+    df_regional_production = get_regional_production_constraint_table(
+        pathway=pathway, stack=new_stack, product=product, year=year
+    )
 
     # For each region with a production deficit, build new capacity until production meets required minimum
-    for (index, row) in df_regional_production.loc[df_regional_production["check"]==False].iterrows():
-        deficit = row["annual_production_volume_minimum"] - row["annual_production_volume"]
-        number_new_assets = np.ceil(deficit/ASSUMED_ANNUAL_PRODUCTION_CAPACITY)
-        df_rank_region = df_rank.loc[df_rank["region"]==row["region"]]
-        
+    for (index, row) in df_regional_production.loc[
+        df_regional_production["check"] == False
+    ].iterrows():
+        deficit = (
+            row["annual_production_volume_minimum"] - row["annual_production_volume"]
+        )
+        number_new_assets = np.ceil(deficit / ASSUMED_ANNUAL_PRODUCTION_CAPACITY)
+        df_rank_region = df_rank.loc[df_rank["region"] == row["region"]]
+
         # Build the required number of assets to meet the minimum production volume
         while number_new_assets >= 1:
             try:
@@ -66,21 +72,19 @@
                     product=product,
                     year=year,
                 )
-                enact_greenfield_transition(pathway=pathway, stack=new_stack, new_asset=new_asset, year=year)
+                enact_greenfield_transition(
+                    pathway=pathway, stack=new_stack, new_asset=new_asset, year=year
+                )
                 number_new_assets -= 1
             except ValueError:
-                logger.info("No more assets for greenfield transition within constraints")
+                logger.info(
+                    "No more assets for greenfield transition within constraints"
+                )
                 break
-         
-    
+
     # STEP TWO: BUILD NEW CAPACITY GLOBALLY
     # Build new assets while demand exceeds production
-<<<<<<< HEAD
-    # TODO: Decommission until one asset short of balance between demand and production
-    assets_greenfield = 0
-=======
     production = new_stack.get_annual_production_volume(product)  #! Development only
->>>>>>> 66170240
     while demand > new_stack.get_annual_production_volume(product):
 
         # Identify asset for greenfield transition
@@ -95,33 +99,23 @@
         except ValueError:
             logger.info("No more assets for greenfield transition within constraints")
             break
-        
-        enact_greenfield_transition(pathway=pathway, stack=new_stack, new_asset=new_asset, year=year)
-
-<<<<<<< HEAD
+        enact_greenfield_transition(
+            pathway=pathway, stack=new_stack, new_asset=new_asset, year=year
+        )
         # Enact greenfield transition and add to TransitionRegistry
         logger.debug(
             f"Building new asset with technology {new_asset.technology} in region {new_asset.region}, annual production {new_asset.get_annual_production_volume()} and UUID {new_asset.uuid}"
         )
-
         new_stack.append(new_asset)
         pathway.transitions.add(
             transition_type="greenfield", year=year, destination=new_asset
         )
-    logger.debug(
-        f"Greenfield transition logic finished for year {year}, {assets_greenfield} assets built"
-    )
-=======
->>>>>>> 66170240
-
     production = new_stack.get_annual_production_volume(product)  #! Development only
     return pathway
 
+
 def enact_greenfield_transition(
-    pathway: SimulationPathway,
-    stack: AssetStack,
-    new_asset: Asset,
-    year: int
+    pathway: SimulationPathway, stack: AssetStack, new_asset: Asset, year: int
 ):
     """Append new asset to stack and add entry to logger and TransitionRegistry."""
 
@@ -134,6 +128,7 @@
     pathway.transitions.add(
         transition_type="greenfield", year=year, destination=new_asset
     )
+
 
 def select_asset_for_greenfield(
     pathway: SimulationPathway,
@@ -172,7 +167,11 @@
         tentative_stack.append(new_asset)
 
         no_constraint_hurt = check_constraints(
-            pathway=pathway, stack=tentative_stack, product=product, year=year, transition_type="greenfield"
+            pathway=pathway,
+            stack=tentative_stack,
+            product=product,
+            year=year,
+            transition_type="greenfield",
         )
 
         # Asset can be created if no constraint hurt
