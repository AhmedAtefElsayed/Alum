""" Logic for technology transitions of type greenfield (add new Asset to AssetStack."""

from copy import deepcopy
from importlib.resources import path
from multiprocessing.sharedctypes import Value
from operator import methodcaller

import numpy as np
import pandas as pd

from mppshared.agent_logic.agent_logic_functions import (
<<<<<<< HEAD
    remove_all_transitions_with_destination_technology, remove_transition, select_best_transition)
from mppshared.config import (ASSUMED_ANNUAL_PRODUCTION_CAPACITY, LOG_LEVEL, MAP_LOW_COST_POWER_REGIONS,
                              MODEL_SCOPE)
=======
    remove_transition, select_best_transition)
from mppshared.config import (ASSUMED_ANNUAL_PRODUCTION_CAPACITY, LOG_LEVEL,
                              MAP_LOW_COST_POWER_REGIONS, MODEL_SCOPE)
>>>>>>> 619691c5
from mppshared.models.asset import Asset, AssetStack, make_new_asset
from mppshared.models.constraints import (
    check_constraints, get_regional_production_constraint_table)
from mppshared.models.simulation_pathway import SimulationPathway
from mppshared.utility.utils import get_logger

logger = get_logger(__name__)
logger.setLevel(LOG_LEVEL)


def greenfield(
    pathway: SimulationPathway, product: str, year: int
) -> SimulationPathway:
    """Apply greenfield transition and add new Assets to the AssetStack.

    Args:
        pathway: decarbonization pathway that describes the composition of the AssetStack in every year of the model horizon
        year: current year in which technology transitions are enacted
        product: product for which technology transitions are enacted

    Returns:
        Updated decarbonization pathway with the updated AssetStack in the subsequent year according to the greenfield transitions enacted
    """
    logger.info(f"Starting greenfield transition logic for year {year}")
    # Next year's stack is updated with each decommissioning
    new_stack = pathway.get_stack(year=year + 1)

    # Get ranking table for greenfield transitions
    df_rank = pathway.get_ranking(product=product, year=year, rank_type="greenfield")

    # Get demand and production
    demand = pathway.get_demand(product=product, year=year, region=MODEL_SCOPE)
    production = new_stack.get_annual_production_volume(product)  #! Development only

    # STEP ONE: BUILD NEW CAPACITY BY REGION
    # First, build new capacity in each region to make sure that the regional production constraint is met even if regional demand increases
    df_regional_production = get_regional_production_constraint_table(
        pathway=pathway, stack=new_stack, product=product, year=year
    )

    # For each region with a production deficit, build new capacity until production meets required minimum
    for (index, row) in df_regional_production.loc[
        df_regional_production["check"] == False
    ].iterrows():
        deficit = (
            row["annual_production_volume_minimum"] - row["annual_production_volume"]
        )
        number_new_assets = np.ceil(deficit / ASSUMED_ANNUAL_PRODUCTION_CAPACITY)
        region_rank_filter = get_region_rank_filter(
            region=row["region"], sector=pathway.sector
        )
        df_rank_region = df_rank.loc[df_rank["region"].isin(region_rank_filter)]

        # Build the required number of assets to meet the minimum production volume
        while number_new_assets >= 1:
            try:
                new_asset = select_asset_for_greenfield(
                    pathway=pathway,
                    stack=new_stack,
                    df_rank=df_rank_region,
                    product=product,
                    year=year,
                )
                enact_greenfield_transition(
                    pathway=pathway, stack=new_stack, new_asset=new_asset, year=year
                )
                number_new_assets -= 1
            except ValueError:
                logger.info(
                    "No more assets for greenfield transition within constraints"
                )
                break

    # STEP TWO: BUILD NEW CAPACITY GLOBALLY
    # Build new assets while demand exceeds production
    production = new_stack.get_annual_production_volume(product)  #! Development only
    while demand > new_stack.get_annual_production_volume(product):

        # Identify asset for greenfield transition
        try:
            new_asset = select_asset_for_greenfield(
                pathway=pathway,
                stack=new_stack,
                df_rank=df_rank,
                product=product,
                year=year,
            )
        except ValueError:
            logger.info("No more assets for greenfield transition within constraints")
            break

        # Enact greenfield transition
        logger.debug(
            f"Building new asset with technology {new_asset.technology} in region {new_asset.region}, annual production {new_asset.get_annual_production_volume()} and UUID {new_asset.uuid}"
        )
        enact_greenfield_transition(
            pathway=pathway, stack=new_stack, new_asset=new_asset, year=year
        )
    production = new_stack.get_annual_production_volume(product)  #! Development only
    return pathway


def enact_greenfield_transition(
    pathway: SimulationPathway, stack: AssetStack, new_asset: Asset, year: int
):
    """Append new asset to stack and add entry to logger and TransitionRegistry."""

    # Enact greenfield transition and add to TransitionRegistry
    logger.debug(
        f"Building new asset with technology {new_asset.technology} in region {new_asset.region}, annual production {new_asset.get_annual_production_volume()} and UUID {new_asset.uuid}"
    )

    stack.append(new_asset)
    pathway.transitions.add(
        transition_type="greenfield", year=year, destination=new_asset
    )


def select_asset_for_greenfield(
    pathway: SimulationPathway,
    stack: AssetStack,
    df_rank: pd.DataFrame,
    product: str,
    year: int,
) -> Asset:
    """Select asset for newbuild (greenfield transition)

    Args:
        pathway:
        stack:
        df_rank:
        product:
        year

    Returns:
        Asset for greenfield transition

    """
    while not df_rank.empty:
        # Create new asset based on best transition in ranking table
        asset_transition = select_best_transition(
            df_rank=df_rank,
        )

        new_asset = make_new_asset(
            asset_transition=asset_transition,
            df_technology_characteristics=pathway.df_technology_characteristics,
            year=year,
        )
        new_asset.greenfield = True

        # Tentatively update the stack and check constraints
        tentative_stack = deepcopy(stack)
        tentative_stack.append(new_asset)
        dict_constraints = check_constraints(
            pathway=pathway,
            stack=tentative_stack,
            product=product,
            year=year,
            transition_type="greenfield",
        )

        # Asset can be created if no constraint hurt
        if all(value == True for value in dict_constraints.values()):
            return new_asset

        # If annual emissions constraint hurt, remove best transition from ranking table and try again
        if dict_constraints["emissions_constraint"]==False:
            df_rank = remove_transition(df_rank, asset_transition)

        # If only technology ramp-up constraint hurt, remove all transitions with that destination technology from the ranking table
        elif dict_constraints["rampup_constraint"]==False:
            df_rank = remove_all_transitions_with_destination_technology(df_rank, asset_transition["technology_destination"])

    # If ranking table empty, no greenfield construction possible
    raise ValueError


def get_region_rank_filter(region: str, sector: str) -> list:
    """Return list of (sub)regions if the sector has low-cost power regions mapped to the overall regions"""
    if MAP_LOW_COST_POWER_REGIONS[sector]:
        if region in MAP_LOW_COST_POWER_REGIONS[sector].keys():
            return [region, MAP_LOW_COST_POWER_REGIONS[sector][region]]
    return [region]<|MERGE_RESOLUTION|>--- conflicted
+++ resolved
@@ -9,15 +9,9 @@
 import pandas as pd
 
 from mppshared.agent_logic.agent_logic_functions import (
-<<<<<<< HEAD
     remove_all_transitions_with_destination_technology, remove_transition, select_best_transition)
 from mppshared.config import (ASSUMED_ANNUAL_PRODUCTION_CAPACITY, LOG_LEVEL, MAP_LOW_COST_POWER_REGIONS,
                               MODEL_SCOPE)
-=======
-    remove_transition, select_best_transition)
-from mppshared.config import (ASSUMED_ANNUAL_PRODUCTION_CAPACITY, LOG_LEVEL,
-                              MAP_LOW_COST_POWER_REGIONS, MODEL_SCOPE)
->>>>>>> 619691c5
 from mppshared.models.asset import Asset, AssetStack, make_new_asset
 from mppshared.models.constraints import (
     check_constraints, get_regional_production_constraint_table)
