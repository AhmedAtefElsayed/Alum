--- conflicted
+++ resolved
@@ -307,7 +307,6 @@
                     ]
 
             # ELECTROLYSIS CAPACITY ADDITION
-<<<<<<< HEAD
                 if (
                     "electrolysis_capacity_addition_constraint"
                     in pathway.constraints_to_apply
@@ -318,23 +317,12 @@
                         # Remove all transitions with that destination technology from the ranking table
                         logger.debug(
                             f"Handle electrolysis capacity addition constraint: removing destination technology")
-=======
-            if (
-                "electrolysis_capacity_addition_constraint"
-                in pathway.constraints_to_apply
-            ):
-                if not dict_constraints["electrolysis_capacity_addition_constraint"]:
-                    # Remove all transitions with that destination technology from the ranking table
->>>>>>> 19782891
-                    logger.debug(
-                        f"Handle electrolysis capacity addition constraint: removing destination technology"
-                    )
-                    df_rank = remove_all_transitions_with_destination_technology(
-                        df_rank=df_rank,
-                        technology_destination=asset_transition[
-                            "technology_destination"
-                        ],
-                    )
+                        df_rank = remove_all_transitions_with_destination_technology(
+                            df_rank=df_rank,
+                            technology_destination=asset_transition[
+                                "technology_destination"
+                            ],
+                        )
 
             # RAMPUP
             if "rampup_constraint" in pathway.constraints_to_apply:
