--- conflicted
+++ resolved
@@ -219,7 +219,6 @@
             )
 
         else:
-<<<<<<< HEAD
             # Make new asset and check the constraints
             new_asset = make_new_asset(
                 asset_transition=asset_transition,
@@ -320,75 +319,6 @@
                         )
                         df_rank = remove_all_transitions_with_destination_technology(
                             df_rank, asset_transition["technology_destination"]
-=======
-            # EMISSIONS
-            if "emissions_constraint" in pathway.constraints_to_apply:
-                if (
-                    not dict_constraints["emissions_constraint"]
-                    and not dict_constraints["flag_residual"]
-                ):
-                    # remove best transition from ranking table and try again
-                    logger.debug(f"Handle emissions constraint: removing destination technology")
-                    df_rank = remove_all_transitions_with_destination_technology(
-                        df_rank=df_rank,
-                        technology_destination=asset_transition[
-                            "technology_destination"
-                        ],
-                    )
-                if (
-                    not dict_constraints["emissions_constraint"]
-                    and dict_constraints["flag_residual"]
-                ):
-                    logger.debug(
-                        f"Handle (residual) emissions constraint: removing all transitions with CCS"
-                    )
-                    # remove all transitions with CCS (i.e. with residual emissions)
-                    df_rank = df_rank.loc[
-                        ~(df_rank["technology_destination"].str.contains("CCS"))
-                    ]
-            # RAMPUP
-            if "rampup_constraint" in pathway.constraints_to_apply:
-                if not dict_constraints["rampup_constraint"]:
-                    # remove all transitions with that destination technology from the ranking table
-                    logger.debug(
-                        f"Handle ramp up constraint: removing destination technology"
-                    )
-                    df_rank = remove_all_transitions_with_destination_technology(
-                        df_rank=df_rank,
-                        technology_destination=asset_transition[
-                            "technology_destination"
-                        ],
-                    )
-            # REGIONAL PRODUCTION
-            if "regional_constraint" in pathway.constraints_to_apply:
-                if not dict_constraints["regional_constraint"]:
-                    # todo
-                    logger.critical(
-                        f"WARNING: Regional production constraint not fulfilled in {year}."
-                    )
-            # NATURAL GAS
-            if "natural_gas_constraint" in pathway.constraints_to_apply:
-                if not dict_constraints["natural_gas_constraint"]:
-                    # get regions where natural gas is exceeded
-                    dict_natural_gas_exceedance = check_natural_gas_constraint(
-                        pathway=pathway,
-                        product=product,
-                        stack=tentative_stack,
-                        year=year,
-                        transition_type="greenfield",
-                        return_dict=True,
-                    )
-                    exceeding_regions = [
-                        k
-                        for k in dict_natural_gas_exceedance.keys()
-                        if not dict_natural_gas_exceedance[k]
-                    ]
-                    # check if regions other than the tentatively updated asset's region exceed the constraint
-                    if exceeding_regions != [new_asset.region]:
-                        sys.exit(
-                            f"{year}: Regions other than the tentatively updated asset's region exceed the natural gas "
-                            f"constraint!"
->>>>>>> b62eb7ff
                         )
 
                 # CO2 STORAGE
@@ -432,7 +362,6 @@
                             transition_type="greenfield",
                             return_dict=True,
                         )
-<<<<<<< HEAD
                         exceeding_regions = [
                             k
                             for k in dict_natural_gas_exceedance.keys()
@@ -468,30 +397,6 @@
                                 transition_type="greenfield",
                                 return_dict=True,
                             )
-=======
-                    )
-                    exceeding_regions = [
-                        k
-                        for k in dict_alternative_fuel_exceedance.keys()
-                        if not dict_alternative_fuel_exceedance[k]
-                    ]
-                    # check if regions other than the tentatively updated asset's region exceed the constraint
-                    if exceeding_regions != [new_asset.region]:
-                        sys.exit(
-                            f"{year}: Regions other than the tentatively updated asset's region exceed the alternative "
-                            "fuel constraint!"
-                        )
-                    else:
-                        # remove exceeding region from ranking
-                        logger.debug(
-                            f"Handle alternative fuels constraint: removing all alternative fuels technologies "
-                            f"in {new_asset.region}"
-                        )
-                        df_rank = remove_techs_in_region_by_tech_substr(
-                            df_rank=df_rank,
-                            region=new_asset.region,
-                            tech_substr="alternative fuels",
->>>>>>> b62eb7ff
                         )
                         exceeding_regions = [
                             k
