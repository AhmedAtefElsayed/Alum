--- conflicted
+++ resolved
@@ -174,11 +174,7 @@
 
 # Product
 PRODUCTS = {
-<<<<<<< HEAD
-    "chemicals": "Ammonia",
-=======
     "chemicals": ["Ammonia"],
->>>>>>> 1eacfbee
 }
 
 RUN_PARALLEL = False
