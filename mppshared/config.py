--- conflicted
+++ resolved
@@ -10,7 +10,6 @@
 )
 
 ### SECTOR CHOICE ###
-<<<<<<< HEAD
 SECTOR = "chemicals"
 # SECTOR = "aluminium"
 PATHWAYS = [
@@ -18,10 +17,7 @@
     "fa",
     "lc",
 ]
-=======
-# SECTOR = "chemicals"
-SECTOR = "aluminium"
->>>>>>> b6aaef88
+
 
 ### RUN CONFIGURATION ###
 
@@ -321,13 +317,8 @@
 # Technology ramp-up parameters
 TECHNOLOGY_RAMP_UP_CONSTRAINTS = {
     "chemicals": {
-<<<<<<< HEAD
         "maximum_asset_additions": 100,
         "maximum_capacity_growth_rate": 1,
-=======
-        "maximum_asset_additions": 10,
-        "maximum_capacity_growth_rate": 0.3,
->>>>>>> b6aaef88
         "years_rampup_phase": 10,
     },
     "aluminium": {
