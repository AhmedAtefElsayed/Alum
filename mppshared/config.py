--- conflicted
+++ resolved
@@ -33,21 +33,13 @@
 
 # Emissions
 GHGS = [
-<<<<<<< HEAD
     "co2",
     # "ch4",
     # "n2o"
 ]
 
 EMISSION_SCOPES = ["scope1", "scope2", "scope3_upstream", "scope3_downstream"]
-=======
-    "CO2",
-    # "CH4",
-    # "N2O"
-]
 
-EMISSION_SCOPES = ["scope1", "scope2", "scope33_upstream", "scope3_downstream"]
->>>>>>> 02b47030
 
 FOLDERS_TO_CHECK_IN_ORDER = [
     # Top level folders
