--- conflicted
+++ resolved
@@ -6,9 +6,6 @@
 from plotly.offline import plot
 from plotly.subplots import make_subplots
 
-<<<<<<< HEAD
-from mppshared.config import (END_YEAR, LOG_LEVEL, PRODUCTS, EMISSION_SCOPES, START_YEAR)
-=======
 from mppshared.config import (
     END_YEAR,
     LOG_LEVEL,
@@ -17,7 +14,6 @@
     SECTORAL_CARBON_BUDGETS,
     START_YEAR,
 )
->>>>>>> c840ae03
 from mppshared.import_data.intermediate_data import IntermediateDataImporter
 from mppshared.utility.log_utility import get_logger
 
