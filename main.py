<<<<<<< HEAD
SECTOR = "cement"
#SECTOR = "aluminium"
=======
"""Main script for the MPP solver, to run a sector chnge the SECTOR parameter to the appropiate one."""
SECTOR = "aluminium"
# SECTOR = "ammonia"
>>>>>>> 982a25f3
if SECTOR == "aluminium":
    from aluminium.main_aluminium import main

    main()

elif SECTOR == "ammonia":
    from ammonia.main_ammonia import main

    main()

elif SECTOR == "cement":
    from cement.main_cement import main

    main()<|MERGE_RESOLUTION|>--- conflicted
+++ resolved
@@ -1,11 +1,7 @@
-<<<<<<< HEAD
+"""Main script for the MPP solver, to run a sector chnge the SECTOR parameter to the appropiate one."""
 SECTOR = "cement"
-#SECTOR = "aluminium"
-=======
-"""Main script for the MPP solver, to run a sector chnge the SECTOR parameter to the appropiate one."""
-SECTOR = "aluminium"
+# SECTOR = "aluminium"
 # SECTOR = "ammonia"
->>>>>>> 982a25f3
 if SECTOR == "aluminium":
     from aluminium.main_aluminium import main
 
