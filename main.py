--- conflicted
+++ resolved
@@ -1,15 +1,13 @@
 """Main script for the MPP solver, to run a sector chnge the SECTOR parameter to the appropiate one."""
-# SECTOR = "cement"
-<<<<<<< HEAD
-# SECTOR = "aluminium"
+
+# todo: check whether this is needed
 from multiprocessing import freeze_support
 
+SECTOR = "cement"
+# SECTOR = "aluminium"
+# SECTOR = "ammonia"
 
-SECTOR = "ammonia"
-=======
-SECTOR = "aluminium"
-# SECTOR = "ammonia"
->>>>>>> 03474a76
+
 if SECTOR == "aluminium":
     from aluminium.main_aluminium import main
 
