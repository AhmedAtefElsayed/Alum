import itertools
import multiprocessing as mp

import numpy as np

from mppshared.config import (LOG_LEVEL, PATHWAYS, RUN_PARALLEL, SECTOR,
                              SENSITIVITIES, run_config)
from mppshared.models.simulate import simulate_pathway
from mppshared.solver.debugging_outputs import create_debugging_outputs
from mppshared.solver.implicit_forcing import apply_implicit_forcing
from mppshared.solver.output_processing import calculate_outputs
from mppshared.solver.ranking import make_rankings
from mppshared.utility.utils import get_logger

logger = get_logger(__name__)
logger.setLevel(LOG_LEVEL)

np.random.seed(100)

funcs = {
<<<<<<< HEAD
    # "APPLY_IMPLICIT_FORCING": apply_implicit_forcing,
    # "MAKE_RANKINGS": make_rankings,
    "SIMULATE_PATHWAY": simulate_pathway,
    # "CALCULATE_OUTPUTS": calculate_outputs,
    "CREATE_DEBUGGING_OUTPUTS": create_debugging_outputs
=======
    "APPLY_IMPLICIT_FORCING": apply_implicit_forcing,
    "MAKE_RANKINGS": make_rankings,
    "SIMULATE_PATHWAY": simulate_pathway,
    "CALCULATE_OUTPUTS": calculate_outputs,
    # "CREATE_DEBUGGING_OUTPUTS": create_debugging_outputs
>>>>>>> 619691c5
}


def _run_model(pathway, sensitivity):
    for name, func in funcs.items():
        if name in run_config:
            logger.info(
                f"Running pathway {pathway} sensitivity {sensitivity} section {name}"
            )
            func(
                pathway=pathway,
                sensitivity=sensitivity,
                sector=SECTOR,
            )


def run_model_sequential(runs):
    """Run model sequentially, slower but better for debugging"""
    for pathway, sensitivity in runs:
        _run_model(pathway=pathway, sensitivity=sensitivity)


def run_model_parallel(runs):
    """Run model in parallel, faster but harder to debug"""
    n_cores = mp.cpu_count()
    logger.info(f"{n_cores} cores detected")
    pool = mp.Pool(processes=n_cores)
    logger.info(f"Running model for scenario/sensitivity {runs}")
    for pathway, sensitivity in runs:
        pool.apply_async(_run_model, args=(pathway, sensitivity))
    pool.close()
    pool.join()


def main():
    logger.info(f"Running model for {SECTOR}")
    runs = list(itertools.product(PATHWAYS, SENSITIVITIES))
    if RUN_PARALLEL:
        run_model_parallel(runs)
    else:
        run_model_sequential(runs)


if __name__ == "__main__":
    main()<|MERGE_RESOLUTION|>--- conflicted
+++ resolved
@@ -18,19 +18,11 @@
 np.random.seed(100)
 
 funcs = {
-<<<<<<< HEAD
-    # "APPLY_IMPLICIT_FORCING": apply_implicit_forcing,
-    # "MAKE_RANKINGS": make_rankings,
-    "SIMULATE_PATHWAY": simulate_pathway,
-    # "CALCULATE_OUTPUTS": calculate_outputs,
-    "CREATE_DEBUGGING_OUTPUTS": create_debugging_outputs
-=======
     "APPLY_IMPLICIT_FORCING": apply_implicit_forcing,
     "MAKE_RANKINGS": make_rankings,
     "SIMULATE_PATHWAY": simulate_pathway,
     "CALCULATE_OUTPUTS": calculate_outputs,
     # "CREATE_DEBUGGING_OUTPUTS": create_debugging_outputs
->>>>>>> 619691c5
 }
 
 
