--- conflicted
+++ resolved
@@ -29,13 +29,8 @@
     "MAKE_RANKINGS": make_rankings,
     "SIMULATE_PATHWAY": simulate_pathway,
     "CALCULATE_OUTPUTS": calculate_outputs,
-<<<<<<< HEAD
     "CREATE_DEBUGGING_OUTPUTS": create_debugging_outputs,
     # "SENSITIVITY_ANALYSIS": conduct_sensitivity_analysis,
-=======
-    # "CREATE_DEBUGGING_OUTPUTS": create_debugging_outputs
->>>>>>> 57384e2d
-}
 
 
 def _run_model(pathway, sensitivity):
