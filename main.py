<<<<<<< HEAD
"""Main script for the MPP solver, to run a sector change the SECTOR parameter to the appropriate one."""

SECTOR = "cement"
# SECTOR = "aluminium"
=======
"""Main script for the MPP solver, to run a sector change the SECTOR parameter to the appropiate one."""


# SECTOR = "cement"
SECTOR = "aluminium"
>>>>>>> 68e6b81a
# SECTOR = "ammonia"


if SECTOR == "aluminium":
    from aluminium.main_aluminium import main

    main()

elif SECTOR == "ammonia":
    from ammonia.main_ammonia import main

    main()

elif SECTOR == "cement":
    from ammonia.main_cement import cement

    main()<|MERGE_RESOLUTION|>--- conflicted
+++ resolved
@@ -1,15 +1,7 @@
-<<<<<<< HEAD
 """Main script for the MPP solver, to run a sector change the SECTOR parameter to the appropriate one."""
 
 SECTOR = "cement"
 # SECTOR = "aluminium"
-=======
-"""Main script for the MPP solver, to run a sector change the SECTOR parameter to the appropiate one."""
-
-
-# SECTOR = "cement"
-SECTOR = "aluminium"
->>>>>>> 68e6b81a
 # SECTOR = "ammonia"
 
 
