--- conflicted
+++ resolved
@@ -21,11 +21,7 @@
     "APPLY_IMPLICIT_FORCING": apply_implicit_forcing,
     "MAKE_RANKINGS": make_rankings,
     "SIMULATE_PATHWAY": simulate_pathway,
-<<<<<<< HEAD
-    # "CALCULATE_OUTPUTS": calculate_outputs,
-=======
     "CALCULATE_OUTPUTS": calculate_outputs,
->>>>>>> 02e21720
     # "CREATE_DEBUGGING_OUTPUTS": create_debugging_outputs
 }
 
